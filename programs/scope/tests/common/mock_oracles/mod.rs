use async_recursion::async_recursion;
use scope::Price;

use super::types::{OracleConf, TestContext};
use crate::common::types::{ScopeFeedDefinition, TestOracleType};

#[cfg(feature = "yvaults")]
mod ktoken;
pub mod pyth;
pub mod switchboard_v2;

#[async_recursion] // kTokens recursively create underlying token mappings
pub async fn set_price(
    ctx: &mut TestContext,
    _feed: &ScopeFeedDefinition,
    conf: &OracleConf,
    price: &Price,
) {
    let clock = ctx.get_clock().await;
<<<<<<< HEAD
    let res: Option<(Vec<u8>, Pubkey, Vec<(Pubkey, Pubkey, Vec<u8>)>)> = match conf.price_type {
        TestOracleType::Pyth => Some((
            pyth::get_account_data_for_price(price, &clock),
            pyth::id(),
            vec![],
        )),
        TestOracleType::SwitchboardV2 => Some((
            switchboard_v2::get_account_data_for_price(price, &clock),
            switchboard_v2::id(),
            vec![],
        )),
        #[cfg(feature = "yvaults")]
        TestOracleType::KToken(dex) => {
            use crate::common::mock_oracles::ktoken;
            Some(ktoken::get_ktoken_price_accounts(ctx, _feed, dex, price, &clock).await)
        }
        TestOracleType::ScopeTwap(_) => {
            // This is a derived oracle, we don't override it
            None
        }
        _ => todo!("Implement other oracle types"),
    };

    if let Some((oracle_data, owner, additional_accs)) = res {
        additional_accs
            .iter()
            .for_each(|(address, owner, data)| ctx.set_account(address, data.clone(), &owner));
        ctx.set_account(&conf.pubkey, oracle_data, &owner)
    }
=======
    let (oracle_data, owner, additional_accs) = match conf.price_type {
        TestOracleType::Pyth => (
            pyth::get_account_data_for_price(price, &clock),
            pyth::id(),
            vec![],
        ),
        TestOracleType::SwitchboardV2 => (
            switchboard_v2::get_account_data_for_price(price, &clock),
            switchboard_v2::id(),
            vec![],
        ),
        #[cfg(feature = "yvaults")]
        TestOracleType::KToken(dex) => {
            use crate::common::mock_oracles::ktoken;
            ktoken::get_ktoken_price_accounts(ctx, _feed, dex, price, &clock).await
        }
        _ => todo!("Implement other oracle types"),
    };
    additional_accs
        .iter()
        .for_each(|(address, owner, data)| ctx.set_account(address, data.clone(), owner));
    ctx.set_account(&conf.pubkey, oracle_data, &owner)
>>>>>>> 2e29f8ff
}<|MERGE_RESOLUTION|>--- conflicted
+++ resolved
@@ -17,37 +17,6 @@
     price: &Price,
 ) {
     let clock = ctx.get_clock().await;
-<<<<<<< HEAD
-    let res: Option<(Vec<u8>, Pubkey, Vec<(Pubkey, Pubkey, Vec<u8>)>)> = match conf.price_type {
-        TestOracleType::Pyth => Some((
-            pyth::get_account_data_for_price(price, &clock),
-            pyth::id(),
-            vec![],
-        )),
-        TestOracleType::SwitchboardV2 => Some((
-            switchboard_v2::get_account_data_for_price(price, &clock),
-            switchboard_v2::id(),
-            vec![],
-        )),
-        #[cfg(feature = "yvaults")]
-        TestOracleType::KToken(dex) => {
-            use crate::common::mock_oracles::ktoken;
-            Some(ktoken::get_ktoken_price_accounts(ctx, _feed, dex, price, &clock).await)
-        }
-        TestOracleType::ScopeTwap(_) => {
-            // This is a derived oracle, we don't override it
-            None
-        }
-        _ => todo!("Implement other oracle types"),
-    };
-
-    if let Some((oracle_data, owner, additional_accs)) = res {
-        additional_accs
-            .iter()
-            .for_each(|(address, owner, data)| ctx.set_account(address, data.clone(), &owner));
-        ctx.set_account(&conf.pubkey, oracle_data, &owner)
-    }
-=======
     let (oracle_data, owner, additional_accs) = match conf.price_type {
         TestOracleType::Pyth => (
             pyth::get_account_data_for_price(price, &clock),
@@ -64,11 +33,14 @@
             use crate::common::mock_oracles::ktoken;
             ktoken::get_ktoken_price_accounts(ctx, _feed, dex, price, &clock).await
         }
+        TestOracleType::ScopeTwap(_) => {
+            // This is a derived oracle, we don't override it
+            None
+        }
         _ => todo!("Implement other oracle types"),
     };
     additional_accs
         .iter()
         .for_each(|(address, owner, data)| ctx.set_account(address, data.clone(), owner));
     ctx.set_account(&conf.pubkey, oracle_data, &owner)
->>>>>>> 2e29f8ff
 }