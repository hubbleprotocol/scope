[package]
name = "scope"
version = "0.1.0"
description = "Scope is Hubble's oracle aggregator"
edition = "2021"

[lib]
crate-type = ["cdylib", "lib"]
name = "scope"

[features]
no-entrypoint = []
cpi = ["no-entrypoint"]
skip_price_validation = []
test-bpf = []
debug = []

# If none of the following is set, one will be selected based on env $CLUSTER variable
# If $CLUSTER is not set either, default will be mainnet
default = ["yvaults"]
yvaults = ["dep:yvaults"]
devnet = ["skip_price_validation"]
localnet = []
mainnet = []

[dependencies]
anchor-lang = "0.28.0"
anchor-spl = "0.28.0"
solana-program = "~1.16.18"
bytemuck = { version = "1.4.0", features = ["min_const_generics", "derive"] }
num_enum = "0.7.0"
cfg-if = "1.0.0"
serde = "1.0.136"
strum = { git = "https://github.com/hubbleprotocol/strum", features = [
    "derive",
], branch = "checked_arithmetics" }
pyth-sdk-solana = "0.4.2"
switchboard-program = "0.2.0"
arrayref = "0.3.6"
decimal-wad = "0.1.7"
rust_decimal = "1.18.0"
# Comment out the line below if you do not have access to the yvaults repo
yvaults = { git = "ssh://git@github.com/hubbleprotocol/yvaults.git", features = [
    "no-entrypoint",
    "cpi",
    "mainnet",
], optional = true }
# Uncomment the line below if you do not have access to the yvaults repo
#yvaults = { path = "../yvaults_stub", package = "yvaults_stub", optional = true }
sha2 = "0.10.0"
whirlpool = { git = "https://github.com/hubbleprotocol/whirlpools", branch = "anchor/0.28.0", features = [
    "no-entrypoint",
    "cpi",
] }
raydium-amm-v3 = { git = "https://github.com/raydium-io/raydium-clmm", features = [
    "no-entrypoint",
    "cpi",
] }

[dev-dependencies]
async-recursion = "1.0.5"
proptest = "1.0"
solana-logger = "~1.16.18"
solana-program-test = "~1.16.18"
solana-sdk = "~1.16.18"
thiserror = "1.0.38"
test_cpi_caller = { path = "../test_cpi_caller" }
<<<<<<< HEAD
test-case = "3.3.0"
=======
test-case = "3.2.1"
>>>>>>> 5d29adba
<|MERGE_RESOLUTION|>--- conflicted
+++ resolved
@@ -65,8 +65,4 @@
 solana-sdk = "~1.16.18"
 thiserror = "1.0.38"
 test_cpi_caller = { path = "../test_cpi_caller" }
-<<<<<<< HEAD
-test-case = "3.3.0"
-=======
-test-case = "3.2.1"
->>>>>>> 5d29adba
+test-case = "3.3.0"