[package]
name = "scope"
version = "0.1.0"
description = "Scope is Hubble's oracle aggregator"
edition = "2021"

[lib]
crate-type = ["cdylib", "lib"]
name = "scope"

[features]
no-entrypoint = []
cpi = ["no-entrypoint"]
skip_price_validation = []
test-bpf = []
debug = []

# If none of the following is set, one will be selected based on env $CLUSTER variable
# If $CLUSTER is not set either, default will be mainnet
default = ["yvaults"]
yvaults = ["dep:yvaults"]
devnet = ["skip_price_validation"]
localnet = []
mainnet = []

[dependencies]
anchor-lang = "0.28.0"
solana-program = "~1.16.18"
num_enum = "0.7.0"
num = "0.4"
pyth-sdk-solana = "0.4.2"
cfg-if = "1.0.0"
serde = "1.0.136"
switchboard-program = "0.2.0"
arrayref = "0.3.6"
decimal-wad = "0.1.7"
rust_decimal = "1.18.0"
strum = { git = "https://github.com/hubbleprotocol/strum", features = ["derive"], branch = "checked_arithmetics" }
# Comment out the line below if you do not have access to the yvaults repo
<<<<<<< HEAD
yvaults = { git = "ssh://git@github.com/hubbleprotocol/yvaults.git", features = ["no-entrypoint", "cpi", "mainnet"], branch = "feature/add-twap-to-yvaults", optional = true }
mpl-token-metadata = { version = "1.12.0", features = ["no-entrypoint"]}
=======
yvaults = { git = "ssh://git@github.com/hubbleprotocol/yvaults.git", features = ["no-entrypoint", "cpi", "mainnet"], optional = true }
mpl-token-metadata = { version = "1.13"}
>>>>>>> ee9a104e
# Uncomment the line below if you do not have access to the yvaults repo
#yvaults = { path = "../yvaults_stub", package = "yvaults_stub", optional = true }
bytemuck = { version="1.4.0", features=["min_const_generics", "derive"] }
sha2 = "0.10.0"
num-traits = "0.2.15"
num-derive = "0.4.1"
spl-associated-token-account = "1.0.3"

[dev-dependencies]
async-recursion = "1.0.5"
proptest = "1.0"
solana-logger = "~1.16.18"
solana-program-test = "~1.16.18"
solana-sdk = "~1.16.18"
thiserror = "1.0.38"
test_cpi_caller = { path = "../test_cpi_caller" }<|MERGE_RESOLUTION|>--- conflicted
+++ resolved
@@ -37,13 +37,8 @@
 rust_decimal = "1.18.0"
 strum = { git = "https://github.com/hubbleprotocol/strum", features = ["derive"], branch = "checked_arithmetics" }
 # Comment out the line below if you do not have access to the yvaults repo
-<<<<<<< HEAD
-yvaults = { git = "ssh://git@github.com/hubbleprotocol/yvaults.git", features = ["no-entrypoint", "cpi", "mainnet"], branch = "feature/add-twap-to-yvaults", optional = true }
-mpl-token-metadata = { version = "1.12.0", features = ["no-entrypoint"]}
-=======
 yvaults = { git = "ssh://git@github.com/hubbleprotocol/yvaults.git", features = ["no-entrypoint", "cpi", "mainnet"], optional = true }
 mpl-token-metadata = { version = "1.13"}
->>>>>>> ee9a104e
 # Uncomment the line below if you do not have access to the yvaults repo
 #yvaults = { path = "../yvaults_stub", package = "yvaults_stub", optional = true }
 bytemuck = { version="1.4.0", features=["min_const_generics", "derive"] }
