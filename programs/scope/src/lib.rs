--- conflicted
+++ resolved
@@ -5,11 +5,7 @@
 pub mod utils;
 
 pub use handlers::*;
-<<<<<<< HEAD
-pub use utils::*;
-=======
 pub mod program_id;
->>>>>>> 80123111
 
 pub use program_id::PROGRAM_ID;
 
@@ -26,44 +22,25 @@
         handler_initialize::process(ctx, feed_name)
     }
 
-<<<<<<< HEAD
     //This handler only works for Pyth type tokens
-    pub fn refresh_one_price(ctx: Context<RefreshOne>, token: u64) -> Result<()> {
-=======
     pub fn refresh_one_price(ctx: Context<RefreshOne>, token: u64) -> ProgramResult {
->>>>>>> 80123111
         let token: usize = token
             .try_into()
             .map_err(|_| ScopeError::OutOfRangeIntegralConversion)?;
         handler_refresh_prices::refresh_one_price(ctx, token)
     }
 
-<<<<<<< HEAD
-    pub fn refresh_yi_token(ctx: Context<RefreshYiToken>, token: u64) -> Result<()> {
+    pub fn refresh_yi_token(ctx: Context<RefreshYiToken>, token: u64) -> ProgramResult {
         let token: usize = token.try_into().map_err(|_| ScopeError::OutOfRangeIntegralConversion)?;
         handler_yitoken_prices::refresh_yi_token(ctx, token)
     }
 
     /// This handler will reject the refresh of yi tokens
-    pub fn refresh_price_list(ctx: Context<RefreshList>, tokens: Vec<u16>) -> Result<()> {
-        handler_refresh_prices::refresh_price_list(ctx, &tokens)
-    }
-
-    pub fn update_mapping(ctx: Context<UpdateOracleMapping>, token: u64, price_type: u8) -> Result<()> {
-=======
-    pub fn refresh_batch_prices(ctx: Context<RefreshBatch>, first_token: u64) -> ProgramResult {
-        let first_token: usize = first_token
-            .try_into()
-            .map_err(|_| ScopeError::OutOfRangeIntegralConversion)?;
-        handler_refresh_prices::refresh_batch_prices(ctx, first_token)
-    }
-
     pub fn refresh_price_list(ctx: Context<RefreshList>, tokens: Vec<u16>) -> ProgramResult {
         handler_refresh_prices::refresh_price_list(ctx, &tokens)
     }
 
-    pub fn update_mapping(ctx: Context<UpdateOracleMapping>, token: u64) -> ProgramResult {
->>>>>>> 80123111
+    pub fn update_mapping(ctx: Context<UpdateOracleMapping>, token: u64, price_type: u8) -> ProgramResult {
         let token: usize = token
             .try_into()
             .map_err(|_| ScopeError::OutOfRangeIntegralConversion)?;
