--- conflicted
+++ resolved
@@ -21,10 +21,10 @@
     Serialize, Deserialize, IntoPrimitive, TryFromPrimitive, Clone, Copy, PartialEq, Debug,
 )]
 #[repr(u8)]
-<<<<<<< HEAD
 pub enum OracleType {
-    Pyth = 0,
-    Switchboard,
+    Pyth,
+    SwitchboardV1,
+    SwitchboardV2,
     YiToken,
 }
 
@@ -43,7 +43,8 @@
 {
     match price_type {
         OracleType::Pyth => pyth::get_price(base_account),
-        OracleType::Switchboard => todo!(),
+        OracleType::SwitchboardV1 => switchboard_v1::get_price(base_account),
+        OracleType::SwitchboardV2 => switchboard_v2::get_price(base_account),
         OracleType::YiToken => yitoken::get_price(base_account, extra_accounts),
     }
 }
@@ -58,22 +59,8 @@
 ) -> crate::Result<()> {
     match price_type {
         OracleType::Pyth => pyth::validate_pyth_price_info(price_account),
-        OracleType::Switchboard => todo!(),
-        OracleType::YiToken => Ok(()), // TODO how shall we validate yi token account?
-=======
-pub enum PriceType {
-    Pyth,
-    SwitchboardV1,
-    SwitchboardV2,
-    YiToken,
-}
-
-pub fn get_price(price_type: PriceType, price_acc: &AccountInfo) -> crate::Result<DatedPrice> {
-    match price_type {
-        PriceType::Pyth => pyth::get_price(price_acc),
-        PriceType::SwitchboardV1 => switchboard_v1::get_price(price_acc),
-        PriceType::SwitchboardV2 => switchboard_v2::get_price(price_acc),
-        PriceType::YiToken => Err(ScopeError::BadTokenType.into()),
->>>>>>> 605fd7e7
+        OracleType::SwitchboardV1 => Ok(()), // TODO at least check account ownership?
+        OracleType::SwitchboardV2 => Ok(()), // TODO at least check account ownership?
+        OracleType::YiToken => Ok(()),       // TODO how shall we validate yi token account?
     }
 }