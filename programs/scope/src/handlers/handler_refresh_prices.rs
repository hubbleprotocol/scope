use crate::utils::PriceType;
use crate::{utils::get_price, ScopeError};
use anchor_lang::prelude::*;

#[derive(Accounts)]
pub struct RefreshOne<'info> {
    #[account(mut, has_one = oracle_mappings)]
    pub oracle_prices: AccountLoader<'info, crate::OraclePrices>,
    #[account()]
    pub oracle_mappings: AccountLoader<'info, crate::OracleMappings>,
    /// CHECK: In ix, check the account is in `oracle_mappings`
    pub pyth_price_info: AccountInfo<'info>,
    pub clock: Sysvar<'info, Clock>,
}

#[derive(Accounts)]
pub struct RefreshList<'info> {
    #[account(mut)]
    pub oracle_prices: AccountLoader<'info, crate::OraclePrices>,
    #[account()]
    pub oracle_mappings: AccountLoader<'info, crate::OracleMappings>,

    pub clock: Sysvar<'info, Clock>,
    // Note: use remaining accounts as price accounts
}

pub fn refresh_one_price(ctx: Context<RefreshOne>, token: usize) -> ProgramResult {
    let oracle_mappings = ctx.accounts.oracle_mappings.load()?;
    let pyth_price_info = &ctx.accounts.pyth_price_info;

    // Check that the provided pyth account is the one referenced in oracleMapping
    if oracle_mappings.price_info_accounts[token] != pyth_price_info.key() {
        return Err(ScopeError::UnexpectedAccount.into());
    }

    let price_type: PriceType = oracle_mappings.price_types[token]
        .try_into()
        .map_err(|_| ScopeError::BadTokenType)?;

<<<<<<< HEAD
=======
pub fn refresh_batch_prices(ctx: Context<RefreshBatch>, first_token: usize) -> ProgramResult {
    let oracle_mappings = ctx.accounts.oracle_mappings.load()?;
>>>>>>> 80123111
    let mut oracle = ctx.accounts.oracle_prices.load_mut()?;

    let price = get_price(price_type, pyth_price_info)?;

    oracle.prices[token] = price;

    Ok(())
}

<<<<<<< HEAD
pub fn refresh_price_list(ctx: Context<RefreshList>, tokens: &[u16]) -> Result<()> {
    let oracle_mappings = &ctx.accounts.oracle_mappings.load()?;
=======
pub fn refresh_price_list(ctx: Context<RefreshList>, tokens: &[u16]) -> ProgramResult {
    let oracle_mappings = &ctx.accounts.oracle_mappings.load()?.price_info_accounts;
>>>>>>> 80123111
    let oracle_prices = &mut ctx.accounts.oracle_prices.load_mut()?.prices;

    // Check that the received token list is not too long
    if tokens.len() > crate::MAX_ENTRIES {
        return Err(ProgramError::InvalidArgument.into());
    }
    // Check the received token list is as long as the number of provided accounts
    if tokens.len() != ctx.remaining_accounts.len() {
        return Err(ScopeError::AccountsAndTokenMismatch.into());
    }

    let zero_pk: Pubkey = Pubkey::default();

    for (&token_nb, received_account) in tokens.iter().zip(ctx.remaining_accounts.iter()) {
        let token_idx: usize = token_nb.into();
        let oracle_mapping = oracle_mappings.price_info_accounts
            .get(token_idx)
            .ok_or(ScopeError::BadTokenNb)?;
        let price_type: PriceType = oracle_mappings.price_types[token_idx]
            .try_into()
            .map_err(|_| ScopeError::BadTokenType)?;
        // Ignore unset mapping accounts
        if zero_pk == *oracle_mapping {
            continue;
        }
        // Check that the provided pyth accounts are the one referenced in oracleMapping
        if oracle_mappings.price_info_accounts[token_idx] != received_account.key() {
            return Err(ScopeError::UnexpectedAccount.into());
        }
        match get_price(price_type, received_account) {
            Ok(price) => {
                let to_update = oracle_prices
                    .get_mut(token_idx)
                    .ok_or(ScopeError::BadTokenNb)?;
                *to_update = price;
            }
            Err(_) => msg!("Price skipped as validation failed"), // No format as its a bit costly
        };
    }

    Ok(())
}
<|MERGE_RESOLUTION|>--- conflicted
+++ resolved
@@ -37,11 +37,6 @@
         .try_into()
         .map_err(|_| ScopeError::BadTokenType)?;
 
-<<<<<<< HEAD
-=======
-pub fn refresh_batch_prices(ctx: Context<RefreshBatch>, first_token: usize) -> ProgramResult {
-    let oracle_mappings = ctx.accounts.oracle_mappings.load()?;
->>>>>>> 80123111
     let mut oracle = ctx.accounts.oracle_prices.load_mut()?;
 
     let price = get_price(price_type, pyth_price_info)?;
@@ -51,13 +46,8 @@
     Ok(())
 }
 
-<<<<<<< HEAD
-pub fn refresh_price_list(ctx: Context<RefreshList>, tokens: &[u16]) -> Result<()> {
+pub fn refresh_price_list(ctx: Context<RefreshList>, tokens: &[u16]) -> ProgramResult {
     let oracle_mappings = &ctx.accounts.oracle_mappings.load()?;
-=======
-pub fn refresh_price_list(ctx: Context<RefreshList>, tokens: &[u16]) -> ProgramResult {
-    let oracle_mappings = &ctx.accounts.oracle_mappings.load()?.price_info_accounts;
->>>>>>> 80123111
     let oracle_prices = &mut ctx.accounts.oracle_prices.load_mut()?.prices;
 
     // Check that the received token list is not too long
@@ -99,4 +89,4 @@
     }
 
     Ok(())
-}
+}