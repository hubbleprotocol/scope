use crate::program::Scope;
use crate::utils::{check_context, pyth};
use crate::{OracleMappings, PriceType, ScopeError};
use anchor_lang::prelude::*;

#[derive(Accounts)]
pub struct UpdateOracleMapping<'info> {
    pub admin: Signer<'info>,
    #[account(constraint = program.programdata_address() == Some(program_data.key()))]
    pub program: Program<'info, Scope>,
    #[account(constraint = program_data.upgrade_authority_address == Some(admin.key()))]
    pub program_data: Account<'info, ProgramData>,
    #[account(mut)]
    pub oracle_mappings: AccountLoader<'info, OracleMappings>,
    /// CHECK: We trust the admin to provide a trustable account here.
    pub pyth_price_info: AccountInfo<'info>,
}

<<<<<<< HEAD
pub fn process(ctx: Context<UpdateOracleMapping>, token: usize, price_type: u8) -> Result<()> {
=======
pub fn process(ctx: Context<UpdateOracleMapping>, token: usize) -> ProgramResult {
>>>>>>> 80123111
    check_context(&ctx)?;

    let new_price_pubkey = ctx.accounts.pyth_price_info.key();
    let mut oracle_mappings = ctx.accounts.oracle_mappings.load_mut()?;
    let current_price_pubkey = &mut oracle_mappings.price_info_accounts[token];

    if new_price_pubkey.eq(current_price_pubkey) {
        // Key already set
        return Ok(());
    }

    let pyth_price_info = ctx.accounts.pyth_price_info.as_ref();
    let pyth_price_data = pyth_price_info.try_borrow_data()?;
    let pyth_price = pyth_client::cast::<pyth_client::Price>(&pyth_price_data);

    pyth::validate_pyth_price(pyth_price)?;
    // Every check succeeded, replace current with new
    *current_price_pubkey = new_price_pubkey;

    //let stored_price_type = &mut oracle_mappings.price_types[token];
    let _price_type: PriceType = price_type.try_into().map_err(|_| ScopeError::BadTokenType)?;
    oracle_mappings.price_types[token] = price_type;

    Ok(())
}<|MERGE_RESOLUTION|>--- conflicted
+++ resolved
@@ -1,6 +1,7 @@
 use crate::program::Scope;
 use crate::utils::{check_context, pyth};
-use crate::{OracleMappings, PriceType, ScopeError};
+use crate::{OracleMappings, ScopeError, utils};
+use utils::PriceType;
 use anchor_lang::prelude::*;
 
 #[derive(Accounts)]
@@ -16,11 +17,7 @@
     pub pyth_price_info: AccountInfo<'info>,
 }
 
-<<<<<<< HEAD
-pub fn process(ctx: Context<UpdateOracleMapping>, token: usize, price_type: u8) -> Result<()> {
-=======
-pub fn process(ctx: Context<UpdateOracleMapping>, token: usize) -> ProgramResult {
->>>>>>> 80123111
+pub fn process(ctx: Context<UpdateOracleMapping>, token: usize, price_type: u8) -> ProgramResult {
     check_context(&ctx)?;
 
     let new_price_pubkey = ctx.accounts.pyth_price_info.key();
