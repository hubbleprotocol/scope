--- conflicted
+++ resolved
@@ -43,13 +43,10 @@
     KToken = 6,
     /// Pyth Exponentially-Weighted Moving Average
     PythEMA = 7,
-<<<<<<< HEAD
-    /// Scope twap
-    ScopeTwap = 8,
-=======
     /// MSOL Stake Pool token
     MsolStake = 8,
->>>>>>> ee9a104e
+    /// Scope twap
+    ScopeTwap = 9,
 }
 
 impl OracleType {
