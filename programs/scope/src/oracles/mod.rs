--- conflicted
+++ resolved
@@ -1,11 +1,8 @@
 pub mod ctokens;
 #[cfg(feature = "yvaults")]
 pub mod ktokens;
-<<<<<<< HEAD
 pub mod ktokens_token_x;
-=======
 pub mod msol_stake;
->>>>>>> e76a6632
 pub mod pyth;
 pub mod pyth_ema;
 pub mod spl_stake;
@@ -48,15 +45,12 @@
     KToken = 6,
     /// Pyth Exponentially-Weighted Moving Average
     PythEMA = 7,
-<<<<<<< HEAD
-    /// Number of lamports of token A for 1 lamport of kToken
-    KTokenToTokenA = 8,
-    /// Number of lamports of token B for 1 lamport of kToken
-    KTokenToTokenB = 9,
-=======
     /// MSOL Stake Pool token
     MsolStake = 8,
->>>>>>> e76a6632
+    /// Number of lamports of token A for 1 lamport of kToken
+    KTokenToTokenA = 9,
+    /// Number of lamports of token B for 1 lamport of kToken
+    KTokenToTokenB = 10,
 }
 
 impl OracleType {
@@ -70,12 +64,9 @@
             OracleType::SplStake => 20000,
             OracleType::KToken => 120000,
             OracleType::PythEMA => 15000,
-<<<<<<< HEAD
             OracleType::KTokenToTokenA => 100000,
             OracleType::KTokenToTokenB => 100000,
-=======
             OracleType::MsolStake => 20000,
->>>>>>> e76a6632
             OracleType::DeprecatedPlaceholder => {
                 panic!("DeprecatedPlaceholder is not a valid oracle type")
             }
@@ -109,7 +100,6 @@
         }
         #[cfg(feature = "yvaults")]
         OracleType::PythEMA => pyth_ema::get_price(base_account),
-<<<<<<< HEAD
         OracleType::KToken => ktokens::get_price(base_account, clock, extra_accounts),
         OracleType::KTokenToTokenA => ktokens_token_x::get_token_x_per_share(
             base_account,
@@ -123,9 +113,7 @@
             extra_accounts,
             TokenTypes::TokenB,
         ),
-=======
         OracleType::MsolStake => msol_stake::get_price(base_account, clock),
->>>>>>> e76a6632
         OracleType::DeprecatedPlaceholder => {
             panic!("DeprecatedPlaceholder is not a valid oracle type")
         }
