{
  "default_max_age": 500,
  "0": {
    "label": "SOL/USD",
    "oracle_mapping": "J83w4HKfqxwcq3BEMMkPFSppX3gqekLyLJBexebFVkix",
    "oracle_type": "Pyth"
  },
  "1": {
    "label": "ETH/USD",
    "oracle_mapping": "EdVCmQ9FSPcVe5YySXDPCRmc8aDQLKJ9xvYBMZPie1Vw",
    "oracle_type": "Pyth"
  },
  "2": {
    "label": "BTC/USD",
    "oracle_mapping": "HovQMDrbAgAYPCmHVSrezcSmkMtXSSUsLDFANExrZh2J",
    "oracle_type": "Pyth"
  },
  "3": {
    "label": "SRM/USD",
    "oracle_mapping": "992moaMQKs32GKZ9dxi8keyM2bUmbrwBZpK4p2K6X5Vs",
    "oracle_type": "Pyth"
  },
  "4": {
    "label": "RAY/USD",
    "oracle_mapping": "EhgAdTrgxi4ZoVZLQx1n93vULucPpiFi2BQtz9RJr1y6",
    "oracle_type": "Pyth"
  },
  "5": {
    "label": "FTT/USD",
    "oracle_mapping": "6vivTRs5ZPeeXbjo7dfburfaYDWoXjBtdtuYgQRuGfu",
    "oracle_type": "Pyth"
  },
  "6": {
    "label": "MSOL/USD",
    "oracle_mapping": "9a6RNx3tCu1TSs6TBSfV2XRXEPEZXQ6WB7jRojZRvyeZ",
    "oracle_type": "Pyth"
  },
  "7": {
    "label": "scnSOL/SOL",
    "oracle_mapping": "6NjY29fsq34pTqEmu2CXqGijsGLDSPdHqEyJ3fBkMxtB",
    "oracle_type": "SplStake"
  },
  "8": {
    "label": "BNB/USD",
    "oracle_mapping": "GwzBgrXb4PG59zjce24SF2b9JXbLEjJJTBkmytuEZj1b",
    "oracle_type": "Pyth"
  },
  "9": {
    "label": "AVAX/USD",
    "oracle_mapping": "FVb5h1VmHPfVb1RfqZckchq18GxRv4iKt8T4eVTQAqdz",
    "oracle_type": "Pyth"
  },
  "10": {
    "label": "daoSOL/SOL",
    "oracle_mapping": "6NjY29fsq34pTqEmu2CXqGijsGLDSPdHqEyJ3fBkMxtB",
    "oracle_type": "SplStake"
  },
  "11": {
    "label": "SaberMSOL/SOL",
    "oracle_mapping": "2CpB8n1hntXDCQ3E7wEARZH8S8mrtdpZhG2FdYZs8NoU",
    "oracle_type": "SwitchboardV1"
  },
  "12": {
    "label": "USDH/USD",
    "oracle_mapping": "6Hn9n8eKbbzxMCpkkZBYjS9kHktfMDucQ77jhHmjasuq",
    "oracle_type": "SwitchboardV2"
  },
  "13": {
    "label": "STSOL/USD",
    "oracle_mapping": "2LwhbcswZekofMNRtDRMukZJNSRUiKYMFbqtBwqjDfke",
    "oracle_type": "Pyth"
  },
  "14": {
    "label": "cSOL/SOL",
    "oracle_mapping": "5VVLD7BQp8y3bTgyF5ezm1ResyMTR3PhYsT4iHFU8Sxz",
    "oracle_type": "CToken"
  },
  "15": {
    "label": "cETH/ETH",
    "oracle_mapping": "CuQcLfN3iTWqyEEbAHNZp7awChbR4KQPFJsTUhsAxrcu",
    "oracle_type": "CToken"
  },
  "16": {
    "label": "cBTC/BTC",
    "oracle_mapping": "FNXBRv3saDgVoaoDLV5ho28D4AvZikG9r7QpThTLak9f",
    "oracle_type": "CToken"
  },
  "17": {
    "label": "cMSOL/MSOL",
    "oracle_mapping": "Ei2dC7hFxBhVq5pn4qNJLMxKBSojx7p7wnNoBz4HELKG",
    "oracle_type": "CToken"
  },
  "18": {
    "label": "wstETH/USD",
    "oracle_mapping": "EAZWGNvNAB8gizuGyyBPQHEPyqUwscrDmQE11eWVbJrQ",
    "oracle_type": "SwitchboardV2"
  },
  "19": {
    "label": "LDO/USD",
    "oracle_mapping": "GQmDtUWV4TnntedyfGo5bbJ2WGQG3J2WzonQbDeDEevf",
    "oracle_type": "SwitchboardV2"
  },
  "20": {
    "label": "USDC/USD",
    "oracle_mapping": "5SSkXsEKQepHHAewytPVwdej4epN1nxgLVM84L4KXgy7",
    "oracle_type": "Pyth"
  },
  "21": {
    "label": "cUSDC/USDC",
    "oracle_mapping": "FNNkz4RCQezSSS71rW2tvqZH1LCkTzaiG7Nd1LeA5x5y",
    "oracle_type": "CToken"
  },
  "22": {
    "label": "USDT/USD",
    "oracle_mapping": "38xoQ4oeJCBrcVvca2cGk7iV1dAfrmTR1kmhSCJQ8Jto",
    "oracle_type": "Pyth"
  },
  "23": {
    "label": "ORCA/USD",
    "oracle_mapping": "A1WttWF7X3Rg6ZRpB2YQUFHCRh1kiXV8sKKLV3S9neJV",
    "oracle_type": "Pyth"
  },
  "24": {
    "label": "MNDE/USD",
    "oracle_mapping": "3MDuE5iGDv8KZL8MoeE9XdtXpHhTu8zhpNLjCpBFqRai",
    "oracle_type": "SwitchboardV2",
    "max_age": 400
  },
  "25": {
    "label": "HBB/USD",
    "oracle_mapping": "4dxs8pDHMpJ8v8JC9rZKwzbLicm37gWrXcPUuFKi2Tpc",
    "oracle_type": "SwitchboardV2",
    "max_age": 600
  },
  "26": {
    "label": "cORCA/ORCA",
    "oracle_mapping": "HXYGC8UwRWcWc8GTSAnzC9qUnsyVmAAjmqrNAkkp5ieC",
    "oracle_type": "CToken"
  },
  "27": {
    "label": "cSLND/SLND",
    "oracle_mapping": "HXYGC8UwRWcWc8GTSAnzC9qUnsyVmAAjmqrNAkkp5ieC",
    "oracle_type": "CToken"
  },
  "28": {
    "label": "cSRM/SRM",
    "oracle_mapping": "5YKmMZcuWEdF5NavNK4MgKPRhnhw6jq22zwcdh1dvxbd",
    "oracle_type": "CToken"
  },
  "29": {
    "label": "cRAY/RAY",
    "oracle_mapping": "FpKhrtU6nDjEcAi3SsSevRRgPzirLkZpmXD6nfeb7k8c",
    "oracle_type": "CToken"
  },
  "30": {
    "label": "cFTT/FTT",
    "oracle_mapping": "8eUYeEiGXRMN7V9Xx7CehwSRfJB9iQfJW249zX1z7Uue",
    "oracle_type": "CToken"
  },
  "31": {
    "label": "cSTSOL/STSOL",
    "oracle_mapping": "Ei2dC7hFxBhVq5pn4qNJLMxKBSojx7p7wnNoBz4HELKG",
    "oracle_type": "CToken"
  },
  "32": {
    "label": "SLND/USD",
    "oracle_mapping": "FtwKARNAnZK2Nx1W4KVXzbyDzuRJqmApHRBtQpZ49HDv",
    "oracle_type": "Pyth"
  },
  "33": {
    "label": "DAI/USD",
    "oracle_mapping": "A8XFp1YSUqyDDvTwRXM1vmhPHCLxzncG45t1ZH9CMYq7",
    "oracle_type": "Pyth"
  },
  "34": {
    "label": "JSOL/SOL",
    "oracle_mapping": "6NjY29fsq34pTqEmu2CXqGijsGLDSPdHqEyJ3fBkMxtB",
    "oracle_type": "SplStake"
  },
  "35": {
    "label": "USH/USD",
    "oracle_mapping": "3BunSmKzRNxMFuddjeV6sD76T5LsRmvMJLDeHUVLY9D5",
    "oracle_type": "SwitchboardV2",
    "max_age": 300
  },
  "36": {
    "label": "UXD/USD",
    "oracle_mapping": "BV9mGAy5MJLYWJT5HF74izYKjF9CmL4BqkswfTu9gW2w",
    "oracle_type": "SwitchboardV2",
    "max_age": 300
  },
  "37": {
    "label": "TWAP USDH/USD",
    "oracle_mapping": "CtMESf6QwBh9UTCeEsjSkzcsYwiQPftCXGmApqDmj77k",
    "oracle_type": "SwitchboardV2",
    "max_age": 300
  },
  "38": {
    "label": "TWAP USH/USD",
    "oracle_mapping": "3BunSmKzRNxMFuddjeV6sD76T5LsRmvMJLDeHUVLY9D5",
    "oracle_type": "SwitchboardV2",
    "max_age": 300
  },
  "39": {
    "label": "TWAP UXD/USD",
    "oracle_mapping": "BV9mGAy5MJLYWJT5HF74izYKjF9CmL4BqkswfTu9gW2w",
    "oracle_type": "SwitchboardV2",
    "max_age": 300
  },
  "40": {
    "label": "HDG/USD",
    "oracle_mapping": "68xwqTvcF8ECdSvq3eWPdQEikakcbSqm8GzdVcL4ZMSZ",
    "oracle_type": "SwitchboardV2",
    "max_age": 300
  },
  "41": {
    "label": "DUST/USD",
    "oracle_mapping": "BV9mGAy5MJLYWJT5HF74izYKjF9CmL4BqkswfTu9gW2w",
    "oracle_type": "SwitchboardV2",
    "max_age": 300
  },
  "42": {
    "label": "kUSDH-USDC_Orca/USD",
    "oracle_mapping": "2H4xebnp2M9JYgPPfUw58uUQahWF8f1YTNxwwtmdqVYV",
    "oracle_type": "KToken",
    "max_age": 300
  },
  "43": {
    "label": "kSOL-STSOL_Orca/USD",
    "oracle_mapping": "AvRMXt1MM9bdyE4yrnbVYjzYWWx8sdhkXPFbmxeb3rq6",
    "oracle_type": "KToken",
    "max_age": 300
  },
  "44": {
    "label": "kUSDC-USDT_Orca/USD",
    "oracle_mapping": "yT2bBMrE4AVG3BM8LHjDSr1yketzabmfp3rYimS36C9",
    "oracle_type": "KToken",
    "max_age": 300
  },
  "45": {
    "label": "Fake kUSH-USDC_Orca/USD",
    "oracle_mapping": "EbRR6C3uCRwnHjvbJuuiaipvVCVLYb2ZL5B3GH4zm3FH",
    "oracle_type": "KToken",
    "max_age": 300
  },
  "46": {
    "label": "USDr/USD",
    "oracle_mapping": "3BunSmKzRNxMFuddjeV6sD76T5LsRmvMJLDeHUVLY9D5",
    "oracle_type": "SwitchboardV2",
    "max_age": 300
  },
  "47": {
    "label": "TWAP USDr/USD",
    "oracle_mapping": "3BunSmKzRNxMFuddjeV6sD76T5LsRmvMJLDeHUVLY9D5",
    "oracle_type": "SwitchboardV2",
    "max_age": 300
  },
  "48": {
    "label": "RATIO/USD",
    "oracle_mapping": "9WqghfkaeHZDoivZqzSMYcVsFDekbUiDMgaXV1xrWgYd",
    "oracle_type": "SwitchboardV2",
    "max_age": 300
  },
  "49": {
    "label": "UXP/USD",
    "oracle_mapping": "5Uu6Lvyoanx2Q5vDMwuov6i8z5YSfz5cguqrHA7nsUqP",
    "oracle_type": "SwitchboardV2"
  },
  "50": {
    "label": "Fake kUXD-USDC_Orca/USD",
    "oracle_mapping": "EbRR6C3uCRwnHjvbJuuiaipvVCVLYb2ZL5B3GH4zm3FH",
    "oracle_type": "KToken",
    "max_age": 300
  },
  "51": {
<<<<<<< HEAD
    "label": "SOL/USD EMA",
    "oracle_mapping": "J83w4HKfqxwcq3BEMMkPFSppX3gqekLyLJBexebFVkix",
    "oracle_type": "PythEMA"
  },
  "52": {
    "label": "ETH/USD EMA",
    "oracle_mapping": "EdVCmQ9FSPcVe5YySXDPCRmc8aDQLKJ9xvYBMZPie1Vw",
    "oracle_type": "PythEMA"
  },
  "53": {
    "label": "BTC/USD EMA",
    "oracle_mapping": "HovQMDrbAgAYPCmHVSrezcSmkMtXSSUsLDFANExrZh2J",
    "oracle_type": "PythEMA"
  },
  "54": {
    "label": "SRM/USD EMA",
    "oracle_mapping": "992moaMQKs32GKZ9dxi8keyM2bUmbrwBZpK4p2K6X5Vs",
    "oracle_type": "PythEMA"
  },
  "55": {
    "label": "RAY/USD EMA",
    "oracle_mapping": "EhgAdTrgxi4ZoVZLQx1n93vULucPpiFi2BQtz9RJr1y6",
    "oracle_type": "PythEMA"
  },
  "56": {
    "label": "FTT/USD EMA",
    "oracle_mapping": "6vivTRs5ZPeeXbjo7dfburfaYDWoXjBtdtuYgQRuGfu",
    "oracle_type": "PythEMA"
  },
  "57": {
    "label": "MSOL/USD EMA",
    "oracle_mapping": "9a6RNx3tCu1TSs6TBSfV2XRXEPEZXQ6WB7jRojZRvyeZ",
    "oracle_type": "PythEMA"
  },
  "58": {
    "label": "BNB/USD EMA",
    "oracle_mapping": "GwzBgrXb4PG59zjce24SF2b9JXbLEjJJTBkmytuEZj1b",
    "oracle_type": "PythEMA"
  },
  "59": {
    "label": "AVAX/USD EMA",
    "oracle_mapping": "FVb5h1VmHPfVb1RfqZckchq18GxRv4iKt8T4eVTQAqdz",
    "oracle_type": "PythEMA"
  },
  "60": {
    "label": "STSOL/USD EMA",
    "oracle_mapping": "2LwhbcswZekofMNRtDRMukZJNSRUiKYMFbqtBwqjDfke",
    "oracle_type": "PythEMA"
  },
  "61": {
    "label": "USDC/USD EMA",
    "oracle_mapping": "5SSkXsEKQepHHAewytPVwdej4epN1nxgLVM84L4KXgy7",
    "oracle_type": "PythEMA"
  },
  "62": {
    "label": "USDT/USD EMA",
    "oracle_mapping": "38xoQ4oeJCBrcVvca2cGk7iV1dAfrmTR1kmhSCJQ8Jto",
    "oracle_type": "PythEMA"
  },
  "63": {
    "label": "SLND/USD EMA",
    "oracle_mapping": "FtwKARNAnZK2Nx1W4KVXzbyDzuRJqmApHRBtQpZ49HDv",
    "oracle_type": "PythEMA"
  },
  "64": {
    "label": "DAI/USD EMA",
    "oracle_mapping": "A8XFp1YSUqyDDvTwRXM1vmhPHCLxzncG45t1ZH9CMYq7",
    "oracle_type": "PythEMA"
  },
  "65": {
    "label": "TWAP wstETH/USD",
    "oracle_mapping": "EAZWGNvNAB8gizuGyyBPQHEPyqUwscrDmQE11eWVbJrQ",
    "oracle_type": "SwitchboardV2",
    "max_age": 300
  },
  "66": {
    "label": "TWAP DUST/USD",
    "oracle_mapping": "BV9mGAy5MJLYWJT5HF74izYKjF9CmL4BqkswfTu9gW2w",
    "oracle_type": "SwitchboardV2",
    "max_age": 300
  },
  "67": {
=======
>>>>>>> 8cca916a
    "label": "JITOSOL/SOL",
    "oracle_mapping": "6NjY29fsq34pTqEmu2CXqGijsGLDSPdHqEyJ3fBkMxtB",
    "oracle_type": "SplStake"
  }
}<|MERGE_RESOLUTION|>--- conflicted
+++ resolved
@@ -273,93 +273,90 @@
     "max_age": 300
   },
   "51": {
-<<<<<<< HEAD
-    "label": "SOL/USD EMA",
-    "oracle_mapping": "J83w4HKfqxwcq3BEMMkPFSppX3gqekLyLJBexebFVkix",
-    "oracle_type": "PythEMA"
-  },
-  "52": {
-    "label": "ETH/USD EMA",
-    "oracle_mapping": "EdVCmQ9FSPcVe5YySXDPCRmc8aDQLKJ9xvYBMZPie1Vw",
-    "oracle_type": "PythEMA"
-  },
-  "53": {
-    "label": "BTC/USD EMA",
-    "oracle_mapping": "HovQMDrbAgAYPCmHVSrezcSmkMtXSSUsLDFANExrZh2J",
-    "oracle_type": "PythEMA"
-  },
-  "54": {
-    "label": "SRM/USD EMA",
-    "oracle_mapping": "992moaMQKs32GKZ9dxi8keyM2bUmbrwBZpK4p2K6X5Vs",
-    "oracle_type": "PythEMA"
-  },
-  "55": {
-    "label": "RAY/USD EMA",
-    "oracle_mapping": "EhgAdTrgxi4ZoVZLQx1n93vULucPpiFi2BQtz9RJr1y6",
-    "oracle_type": "PythEMA"
-  },
-  "56": {
-    "label": "FTT/USD EMA",
-    "oracle_mapping": "6vivTRs5ZPeeXbjo7dfburfaYDWoXjBtdtuYgQRuGfu",
-    "oracle_type": "PythEMA"
-  },
-  "57": {
-    "label": "MSOL/USD EMA",
-    "oracle_mapping": "9a6RNx3tCu1TSs6TBSfV2XRXEPEZXQ6WB7jRojZRvyeZ",
-    "oracle_type": "PythEMA"
-  },
-  "58": {
-    "label": "BNB/USD EMA",
-    "oracle_mapping": "GwzBgrXb4PG59zjce24SF2b9JXbLEjJJTBkmytuEZj1b",
-    "oracle_type": "PythEMA"
-  },
-  "59": {
-    "label": "AVAX/USD EMA",
-    "oracle_mapping": "FVb5h1VmHPfVb1RfqZckchq18GxRv4iKt8T4eVTQAqdz",
-    "oracle_type": "PythEMA"
-  },
-  "60": {
-    "label": "STSOL/USD EMA",
-    "oracle_mapping": "2LwhbcswZekofMNRtDRMukZJNSRUiKYMFbqtBwqjDfke",
-    "oracle_type": "PythEMA"
-  },
-  "61": {
-    "label": "USDC/USD EMA",
-    "oracle_mapping": "5SSkXsEKQepHHAewytPVwdej4epN1nxgLVM84L4KXgy7",
-    "oracle_type": "PythEMA"
-  },
-  "62": {
-    "label": "USDT/USD EMA",
-    "oracle_mapping": "38xoQ4oeJCBrcVvca2cGk7iV1dAfrmTR1kmhSCJQ8Jto",
-    "oracle_type": "PythEMA"
-  },
-  "63": {
-    "label": "SLND/USD EMA",
-    "oracle_mapping": "FtwKARNAnZK2Nx1W4KVXzbyDzuRJqmApHRBtQpZ49HDv",
-    "oracle_type": "PythEMA"
-  },
-  "64": {
-    "label": "DAI/USD EMA",
-    "oracle_mapping": "A8XFp1YSUqyDDvTwRXM1vmhPHCLxzncG45t1ZH9CMYq7",
-    "oracle_type": "PythEMA"
-  },
-  "65": {
-    "label": "TWAP wstETH/USD",
-    "oracle_mapping": "EAZWGNvNAB8gizuGyyBPQHEPyqUwscrDmQE11eWVbJrQ",
-    "oracle_type": "SwitchboardV2",
-    "max_age": 300
-  },
-  "66": {
-    "label": "TWAP DUST/USD",
-    "oracle_mapping": "BV9mGAy5MJLYWJT5HF74izYKjF9CmL4BqkswfTu9gW2w",
-    "oracle_type": "SwitchboardV2",
-    "max_age": 300
-  },
-  "67": {
-=======
->>>>>>> 8cca916a
     "label": "JITOSOL/SOL",
     "oracle_mapping": "6NjY29fsq34pTqEmu2CXqGijsGLDSPdHqEyJ3fBkMxtB",
     "oracle_type": "SplStake"
+  },
+  "52": {
+    "label": "SOL/USD EMA",
+    "oracle_mapping": "J83w4HKfqxwcq3BEMMkPFSppX3gqekLyLJBexebFVkix",
+    "oracle_type": "PythEMA"
+  },
+  "53": {
+    "label": "ETH/USD EMA",
+    "oracle_mapping": "EdVCmQ9FSPcVe5YySXDPCRmc8aDQLKJ9xvYBMZPie1Vw",
+    "oracle_type": "PythEMA"
+  },
+  "54": {
+    "label": "BTC/USD EMA",
+    "oracle_mapping": "HovQMDrbAgAYPCmHVSrezcSmkMtXSSUsLDFANExrZh2J",
+    "oracle_type": "PythEMA"
+  },
+  "55": {
+    "label": "SRM/USD EMA",
+    "oracle_mapping": "992moaMQKs32GKZ9dxi8keyM2bUmbrwBZpK4p2K6X5Vs",
+    "oracle_type": "PythEMA"
+  },
+  "56": {
+    "label": "RAY/USD EMA",
+    "oracle_mapping": "EhgAdTrgxi4ZoVZLQx1n93vULucPpiFi2BQtz9RJr1y6",
+    "oracle_type": "PythEMA"
+  },
+  "57": {
+    "label": "FTT/USD EMA",
+    "oracle_mapping": "6vivTRs5ZPeeXbjo7dfburfaYDWoXjBtdtuYgQRuGfu",
+    "oracle_type": "PythEMA"
+  },
+  "58": {
+    "label": "MSOL/USD EMA",
+    "oracle_mapping": "9a6RNx3tCu1TSs6TBSfV2XRXEPEZXQ6WB7jRojZRvyeZ",
+    "oracle_type": "PythEMA"
+  },
+  "59": {
+    "label": "BNB/USD EMA",
+    "oracle_mapping": "GwzBgrXb4PG59zjce24SF2b9JXbLEjJJTBkmytuEZj1b",
+    "oracle_type": "PythEMA"
+  },
+  "60": {
+    "label": "AVAX/USD EMA",
+    "oracle_mapping": "FVb5h1VmHPfVb1RfqZckchq18GxRv4iKt8T4eVTQAqdz",
+    "oracle_type": "PythEMA"
+  },
+  "61": {
+    "label": "STSOL/USD EMA",
+    "oracle_mapping": "2LwhbcswZekofMNRtDRMukZJNSRUiKYMFbqtBwqjDfke",
+    "oracle_type": "PythEMA"
+  },
+  "62": {
+    "label": "USDC/USD EMA",
+    "oracle_mapping": "5SSkXsEKQepHHAewytPVwdej4epN1nxgLVM84L4KXgy7",
+    "oracle_type": "PythEMA"
+  },
+  "63": {
+    "label": "USDT/USD EMA",
+    "oracle_mapping": "38xoQ4oeJCBrcVvca2cGk7iV1dAfrmTR1kmhSCJQ8Jto",
+    "oracle_type": "PythEMA"
+  },
+  "64": {
+    "label": "SLND/USD EMA",
+    "oracle_mapping": "FtwKARNAnZK2Nx1W4KVXzbyDzuRJqmApHRBtQpZ49HDv",
+    "oracle_type": "PythEMA"
+  },
+  "65": {
+    "label": "DAI/USD EMA",
+    "oracle_mapping": "A8XFp1YSUqyDDvTwRXM1vmhPHCLxzncG45t1ZH9CMYq7",
+    "oracle_type": "PythEMA"
+  },
+  "66": {
+    "label": "TWAP wstETH/USD",
+    "oracle_mapping": "EAZWGNvNAB8gizuGyyBPQHEPyqUwscrDmQE11eWVbJrQ",
+    "oracle_type": "SwitchboardV2",
+    "max_age": 300
+  },
+  "67": {
+    "label": "TWAP DUST/USD",
+    "oracle_mapping": "BV9mGAy5MJLYWJT5HF74izYKjF9CmL4BqkswfTu9gW2w",
+    "oracle_type": "SwitchboardV2",
+    "max_age": 300
   }
 }