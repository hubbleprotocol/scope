--- conflicted
+++ resolved
@@ -640,7 +640,12 @@
     "oracle_type": "PythEMA",
     "max_age": 200
   },
-<<<<<<< HEAD
+  "135": {
+    "label": "TWAP xSTEP",
+    "oracle_type": "ScopeTwap",
+    "twap_source": 123,
+    "max_age": 250
+  },
   "136": {
     "label": "Computed JLP/USD",
     "oracle_mapping": "5BUwFW4nRbftYTDMbgxykoFWqWHPzahFSNAaaaJtVKsq",
@@ -653,12 +658,5 @@
     "oracle_type": "ScopeTwap",
     "max_age": 200,
     "twap_source": 136
-=======
-  "135": {
-    "label": "TWAP xSTEP",
-    "oracle_type": "ScopeTwap",
-    "twap_source": 123,
-    "max_age": 250
->>>>>>> 8296ba28
   }
 }