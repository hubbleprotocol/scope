{
  "default_max_age": 75,
  "0": {
    "label": "SOL/USD",
    "oracle_mapping": "H6ARHf6YXhGYeQfUzQNGk6rDNnLBQKrenN712K4AQJEG",
    "oracle_type": "Pyth"
  },
  "1": {
    "label": "ETH/USD",
    "oracle_mapping": "JBu1AL4obBcCMqKBBxhpWCNUt136ijcuMZLFvTP7iWdB",
    "oracle_type": "Pyth"
  },
  "2": {
    "label": "BTC/USD",
    "oracle_mapping": "GVXRSBjFk6e6J3NbVPXohDJetcTjaeeuykUpbQF8UoMU",
    "oracle_type": "Pyth"
  },
  "3": {
    "label": "SRM/USD",
    "oracle_mapping": "3NBReDRTLKMQEKiLD5tGcx4kXbTf88b7f2xLS9UuGjym",
    "oracle_type": "Pyth"
  },
  "4": {
    "label": "RAY/USD",
    "oracle_mapping": "AnLf8tVYCM816gmBjiy8n53eXKKEDydT5piYjjQDPgTB",
    "oracle_type": "Pyth"
  },
  "5": {
    "label": "FTT/USD",
    "oracle_mapping": "8JPJJkmDScpcNmBRKGZuPuG2GYAveQgP3t5gFuMymwvF",
    "oracle_type": "Pyth",
    "max_age": 200
  },
  "6": {
    "label": "MSOL/USD",
    "oracle_mapping": "E4v1BBgoso9s64TQvmyownAVJbhbEPGyzA3qn4n46qj9",
    "oracle_type": "Pyth",
    "max_age": 100
  },
  "8": {
    "label": "BNB/USD",
    "oracle_mapping": "4CkQJBxhU8EZ2UjhigbtdaPbpTe6mqf811fipYBFbSYN",
    "oracle_type": "Pyth"
  },
  "9": {
    "label": "AVAX/USD",
    "oracle_mapping": "Ax9ujW5B9oqcv59N8m6f1BpTBq2rGeGaBcpKjC5UYsXU",
    "oracle_type": "Pyth"
  },
  "10": {
    "label": "daoSOL/SOL",
    "oracle_mapping": "7ge2xKsZXmqPxa3YmXxXmzCp9Hc2ezrTxh6PECaxCwrL",
    "oracle_type": "SplStake"
  },
  "12": {
    "label": "USDH/USD",
    "oracle_mapping": "yeHZhfVXTwBZzYcvmnSraVuKg6AP6YvTzfD49eLr92D",
    "oracle_type": "SwitchboardV2",
    "max_age": 150
  },
  "13": {
    "label": "STSOL/USD",
    "oracle_mapping": "CXvUqgvtdbHaTRZgJVQhxkeWuEQutYiUz488NdL97SdG",
    "oracle_type": "SwitchboardV2",
    "max_age": 150
  },
  "18": {
    "label": "wstETH/USD",
    "oracle_mapping": "5A4EuWpscKbGGfYrTPPXAf9tvww5WuBBVm6tgzLcWSZj",
    "oracle_type": "SwitchboardV2",
    "max_age": 200
  },
  "20": {
    "label": "USDC/USD",
    "oracle_mapping": "Gnt27xtC473ZT2Mw5u8wZ68Z3gULkSTb5DuxJy7eJotD",
    "oracle_type": "Pyth"
  },
  "22": {
    "label": "USDT/USD",
    "oracle_mapping": "3vxLXJqLqF3JG5TCbYycbKWRBbCJQLxQmBGCkyqEEefL",
    "oracle_type": "Pyth"
  },
  "23": {
    "label": "ORCA/USD",
    "oracle_mapping": "3Jo3gPFkH1ov54LJVJaS9NMYuMvZAbtHk4aSUPHTzAMU",
    "oracle_type": "SwitchboardV2",
    "max_age": 300
  },
  "24": {
    "label": "MNDE/USD",
    "oracle_mapping": "4pDjBPCEHamdZwUab5hcqn4VYUmKx84CCCVT6NYXJGTv",
    "oracle_type": "SwitchboardV2",
    "max_age": 200
  },
  "25": {
    "label": "HBB/USD",
    "oracle_mapping": "Fz4tyRWTuwD3xdN5WVGxsZziFHJn4MucYf8MsfeZNqUp",
    "oracle_type": "SwitchboardV2",
    "max_age": 600
  },
  "33": {
    "label": "DAI/USD",
    "oracle_mapping": "CtJ8EkqLmeYyGB8s4jevpeNsvmD4dxVR2krfsDLcvV8Y",
    "oracle_type": "Pyth"
  },
  "34": {
    "label": "JSOL/SOL",
    "oracle_mapping": "CtMyWsrUtAwXWiGr9WjHT5fC3p3fgV8cyGpLTo2LJzG1",
    "oracle_type": "SplStake"
  },
  "36": {
    "label": "UXD/USD",
    "oracle_mapping": "5Q2eJrnikAw1UBd3cJoBdkjB9Gqq8xjRjYhT3FiBqjPN",
    "oracle_type": "SwitchboardV2",
    "max_age": 150
  },
  "37": {
    "label": "TWAP USDH/USD",
    "oracle_mapping": "3DCCiwqtbyZAb15FG1QBh6pSHtJFk1hFHBdaqvRHDnWy",
    "oracle_type": "SwitchboardV2",
    "max_age": 200
  },
  "39": {
    "label": "TWAP UXD/USD",
    "oracle_mapping": "3B9tzM8DHr2KCSzU27jaZDMtBDFNyndJnYEstxLxdmoo",
    "oracle_type": "SwitchboardV2",
    "max_age": 300
  },
  "41": {
    "label": "DUST/USD",
    "oracle_mapping": "5WQJQmgDCeDRAqqqtTRdzb4WZcZs7TkTq1fjtHRxmpGk",
    "oracle_type": "SwitchboardV2",
    "max_age": 200
  },
  "42": {
    "label": "kUSDH-USDC_Orca/USD",
    "oracle_mapping": "Cfuy5T6osdazUeLego5LFycBQebm9PP3H7VNdCndXXEN",
    "oracle_type": "KToken",
    "max_age": 150
  },
  "43": {
    "label": "kSOL-STSOL_Orca/USD",
    "oracle_mapping": "ByXB4xCxVhmUEmQj3Ut7byZ1Hbva1zhKjaVcv3jBMN7E",
    "oracle_type": "KToken",
    "max_age": 150
  },
  "44": {
    "label": "kUSDC-USDT_Orca/USD",
    "oracle_mapping": "98kNMp1aqWoYAaUU8m5REBAYVwhFb4aX9yoSpgq8kUFu",
    "oracle_type": "KToken",
    "max_age": 150
  },
  "49": {
    "label": "UXP/USD",
    "oracle_mapping": "4X9Yz6WdjhXSBPQMLUntEreZbZxmWZfEqrJrkrytW1Ur",
    "oracle_type": "SwitchboardV2",
    "max_age": 300
  },
  "50": {
    "label": "kUXD-USDC_Orca/USD",
    "oracle_mapping": "BfyQYYr2T9eJfMfq5gPXcq3SUkJSh2ahtk7ZNUCzkx9e",
    "oracle_type": "KToken",
    "max_age": 150,
    "twap_enabled": true
  },
  "51": {
    "label": "JITOSOL/SOL",
    "oracle_mapping": "Jito4APyf642JPZPx3hGc6WWJ8zPKtRbRs4P815Awbb",
    "oracle_type": "SplStake"
  },
  "52": {
    "label": "EMA SOL/USD",
    "oracle_mapping": "H6ARHf6YXhGYeQfUzQNGk6rDNnLBQKrenN712K4AQJEG",
    "oracle_type": "PythEMA"
  },
  "53": {
    "label": "EMA ETH/USD",
    "oracle_mapping": "JBu1AL4obBcCMqKBBxhpWCNUt136ijcuMZLFvTP7iWdB",
    "oracle_type": "PythEMA"
  },
  "54": {
    "label": "EMA BTC/USD",
    "oracle_mapping": "GVXRSBjFk6e6J3NbVPXohDJetcTjaeeuykUpbQF8UoMU",
    "oracle_type": "PythEMA"
  },
  "55": {
    "label": "EMA SRM/USD",
    "oracle_mapping": "3NBReDRTLKMQEKiLD5tGcx4kXbTf88b7f2xLS9UuGjym",
    "oracle_type": "PythEMA"
  },
  "56": {
    "label": "EMA RAY/USD",
    "oracle_mapping": "AnLf8tVYCM816gmBjiy8n53eXKKEDydT5piYjjQDPgTB",
    "oracle_type": "PythEMA"
  },
  "57": {
    "label": "EMA FTT/USD",
    "oracle_mapping": "8JPJJkmDScpcNmBRKGZuPuG2GYAveQgP3t5gFuMymwvF",
    "oracle_type": "PythEMA"
  },
  "58": {
    "label": "EMA MSOL/USD",
    "oracle_mapping": "E4v1BBgoso9s64TQvmyownAVJbhbEPGyzA3qn4n46qj9",
    "oracle_type": "PythEMA",
    "max_age": 100
  },
  "59": {
    "label": "EMA BNB/USD",
    "oracle_mapping": "4CkQJBxhU8EZ2UjhigbtdaPbpTe6mqf811fipYBFbSYN",
    "oracle_type": "PythEMA"
  },
  "60": {
    "label": "EMA AVAX/USD",
    "oracle_mapping": "Ax9ujW5B9oqcv59N8m6f1BpTBq2rGeGaBcpKjC5UYsXU",
    "oracle_type": "PythEMA"
  },
  "61": {
    "label": "TWAP STSOL/USD",
    "oracle_mapping": "2xjosYMbYZqb8aTQADcdKDgFM9KWqxtGzt9m92D36MSC",
    "oracle_type": "SwitchboardV2",
    "max_age": 300
  },
  "62": {
    "label": "EMA USDC/USD",
    "oracle_mapping": "Gnt27xtC473ZT2Mw5u8wZ68Z3gULkSTb5DuxJy7eJotD",
    "oracle_type": "PythEMA"
  },
  "63": {
    "label": "EMA USDT/USD",
    "oracle_mapping": "3vxLXJqLqF3JG5TCbYycbKWRBbCJQLxQmBGCkyqEEefL",
    "oracle_type": "PythEMA"
  },
  "65": {
    "label": "EMA DAI/USD",
    "oracle_mapping": "CtJ8EkqLmeYyGB8s4jevpeNsvmD4dxVR2krfsDLcvV8Y",
    "oracle_type": "PythEMA",
    "max_age": 200
  },
  "66": {
    "label": "TWAP wstETH/USD",
    "oracle_mapping": "HdjRiFXQKvhRkMbrEnFuppjpkN8pkfDs6XTraT4noQib",
    "oracle_type": "SwitchboardV2",
    "max_age": 200
  },
  "67": {
    "label": "TWAP DUST/USD",
    "oracle_mapping": "72osS12hcMSCsEZupwXmV9j5MPtwAVDrhEDHMNUafkCz",
    "oracle_type": "SwitchboardV2",
    "max_age": 300
  },
  "68": {
    "label": "BONK/USD",
    "oracle_mapping": "6qBqGAYmoZw2r4fda7671NSUbcDWE4XicJdJoWqK8aTe",
    "oracle_type": "SwitchboardV2",
    "max_age": 200
  },
  "69": {
    "label": "TWAP BONK/USD",
    "oracle_mapping": "FaEXa4kxB7q4MfZhyBsvnmvFVT5ZV5LCMjtQvW9ejuVz",
    "oracle_type": "SwitchboardV2",
    "max_age": 200
  },
  "70": {
    "label": "SAMO/USD",
    "oracle_mapping": "AJCnhHbBc1L3ULfeVkdnXep4rUyWXQC55CZuUUgCjzbG",
    "oracle_type": "SwitchboardV2",
    "max_age": 200
  },
  "71": {
    "label": "TWAP SAMO/USD",
    "oracle_mapping": "3poFd941QmkiTSfgogCxWFtBupSVFY8MS1nBPwJz1Ky1",
    "oracle_type": "SwitchboardV2",
    "max_age": 200
  },
  "72": {
    "label": "Stake rate bSOL/SOL",
    "oracle_mapping": "stk9ApL5HeVAwPLr3TLhDXdZS8ptVu7zp6ov8HFDuMi",
    "oracle_type": "SplStake"
  },
  "73": {
    "label": "LaineSOL/SOL",
    "oracle_mapping": "2qyEeSAWKfU18AFthrF7JA8z8ZCi1yt76Tqs917vwQTV",
    "oracle_type": "SplStake"
  },
  "74": {
    "label": "HADES/USD",
    "oracle_mapping": "8c4F9FDkhzjNKEHGFtKA3ZZkg7rAowxGbLsZyyh3QzNB",
    "oracle_type": "SwitchboardV2",
    "max_age": 200
  },
  "75": {
    "label": "TWAP HADES/USD",
    "oracle_mapping": "Dk56aJYsAuYxZsrQ3UXjirP43ZWyRw5v1hHJoC81Jr4c",
    "oracle_type": "SwitchboardV2",
    "max_age": 200
  },
  "76": {
    "label": "STSOL/SOL",
    "oracle_mapping": "EbQ3DPoKqWFast8S55G5cHD8DNgdSd6CqpX58XZgMTh8",
    "oracle_type": "SwitchboardV2",
    "max_age": 200
  },
  "77": {
    "label": "TWAP STSOL/SOL",
    "oracle_mapping": "HVCGgDzPbMm97DR5uUPQwKhvMsj8o199j6Db6C7qjTgm",
    "oracle_type": "SwitchboardV2",
    "max_age": 200
  },
  "78": {
    "label": "RLB/USD",
    "oracle_mapping": "HkyjsCbDZsVu9uzqqFRnP7rmaHB7ubRiKCgNBUZDz5jb",
    "oracle_type": "SwitchboardV2",
    "max_age": 200
  },
  "79": {
    "label": "TWAP RLB/USD",
    "oracle_mapping": "6YTnVyDY6d65Cn3LWTpHSnMKkycCR14cKGK1BceVA3HW",
    "oracle_type": "SwitchboardV2",
    "max_age": 200
  },
  "80": {
    "label": "CGNTSOL/SOL",
    "oracle_mapping": "CgntPoLka5pD5fesJYhGmUCF8KU1QS1ZmZiuAuMZr2az",
    "oracle_type": "SplStake",
    "max_age": 150
  },
  "81": {
    "label": "HXRO/USD",
    "oracle_mapping": "AwkuTbEehMPG6xfjFBs2MZkKf1fRyQvGKgpZb3WHXMik",
    "oracle_type": "SwitchboardV2",
    "max_age": 200
  },
  "82": {
    "label": "TWAP HXRO/USD",
    "oracle_mapping": "CcDNn4WZ2qQpLU2PmJXxq5U95i2MGmDBWwb45j9MT19Q",
    "oracle_type": "SwitchboardV2",
    "max_age": 200
  },
  "83": {
    "label": "TWAP MNDE/USD",
    "oracle_mapping": "2t1goX8trxz5R7iQZMW62zvRnB8kXEkYjAiSgLsjYY46",
    "oracle_type": "SwitchboardV2",
    "max_age": 200
  },
  "84": {
    "label": "HNT/USD",
    "oracle_mapping": "7moA1i5vQUpfDwSpK6Pw9s56ahB7WFGidtbL2ujWrVvm",
    "oracle_type": "Pyth"
  },
  "85": {
    "label": "EMA HNT/USD",
    "oracle_mapping": "7moA1i5vQUpfDwSpK6Pw9s56ahB7WFGidtbL2ujWrVvm",
    "oracle_type": "PythEMA"
  },
  "86": {
    "label": "MOBILE/HNT",
    "oracle_mapping": "7bEjAXVd6ug8T8kbYKxCuoDHZzYK4CTAW9WVPVGLz2or",
    "oracle_type": "SwitchboardV2",
    "max_age": 200
  },
  "87": {
    "label": "TWAP MOBILE/HNT",
    "oracle_mapping": "76ztFCjsjCuQMSjn2WnFFt2BC46HPoX4ZT1xYoDdiZuH",
    "oracle_type": "SwitchboardV2",
    "max_age": 200
  },
  "88": {
    "label": "IOT/HNT",
    "oracle_mapping": "FtE5bpitjutKZqEToKAnQsrHsz433xQp6tsV3uEaFrp4",
    "oracle_type": "SwitchboardV2",
    "max_age": 200
  },
  "89": {
    "label": "TWAP IOT/HNT",
    "oracle_mapping": "4Rcx2TpPD2AcE3HJFMLekGUDfgyyFRWgrC6qsbaVNuZW",
    "oracle_type": "SwitchboardV2",
    "max_age": 200
  },
  "90": {
    "label": "NANA/USD",
    "oracle_mapping": "32fwSSUwcjREuTczhCx5vFiUxKtASiWmyKj5FqLGFEam",
    "oracle_type": "SwitchboardV2",
    "max_age": 200
  },
  "91": {
    "label": "TWAP NANA/USD",
    "oracle_mapping": "DRR56tdTCrzaMDXu9WUKp4kwr7Y9zT9pTGcUF3xr6mRc",
    "oracle_type": "SwitchboardV2",
    "max_age": 200
  },
  "92": {
    "label": "STEP/USD",
    "oracle_mapping": "G6dMsEkMdgjX6Lsd1hMtgq79JivHpSsraDr9MD4XNiAt",
    "oracle_type": "SwitchboardV2",
    "max_age": 200
  },
  "93": {
    "label": "TWAP STEP/USD",
    "oracle_mapping": "7TjVLJMB1i1bouCPkLJjVCbpSfuf2UMcWdL7p6teQr73",
    "oracle_type": "SwitchboardV2",
    "max_age": 200
  },
  "94": {
    "label": "FORGE/USD",
    "oracle_mapping": "GuJkELfsUXU1uzpc1FwfdGm8Jbu5R6YZ75GPRhoW941w",
    "oracle_type": "SwitchboardV2",
    "max_age": 200
  },
  "95": {
    "label": "TWAP FORGE/USD",
    "oracle_mapping": "BSnT5fPrmqC5uP3MVnKombxMMhGd3fVGEUsXPPqSX4bt",
    "oracle_type": "SwitchboardV2",
    "max_age": 200
  },
  "96": {
    "label": "COCO/USD",
    "oracle_mapping": "iYVRYxRKVMUEt5EtUUaPPQyBHzc8cPLndFbQdzqVjzL",
    "oracle_type": "SwitchboardV2",
    "max_age": 200
  },
  "97": {
    "label": "TWAP COCO/USD",
    "oracle_mapping": "EHUsb4k6haGcxWHaQKM2xF4r1gbKQsRppDB8gGqiH1qw",
    "oracle_type": "SwitchboardV2",
    "max_age": 200
  },
  "100": {
    "label": "CHAI/USD",
    "oracle_mapping": "FKjV7Udz5jgqxnf2ZdNZA9MmADM3P4NYjtGDn3wNpAuK",
    "oracle_type": "SwitchboardV2",
    "max_age": 200
  },
  "101": {
    "label": "TWAP CHAI/USD",
    "oracle_mapping": "7suZeZ5Efeuxuei6P92jJCEq4eDTyHj2q3p5NEEb7KjD",
    "oracle_type": "SwitchboardV2",
    "max_age": 200
  },
  "102": {
    "label": "T/USD",
    "oracle_mapping": "5KLa4vqKvT1swY9CRXiLj33aTpwU7QveAS7fzKUgCCXM",
    "oracle_type": "SwitchboardV2",
    "max_age": 200
  },
  "103": {
    "label": "TWAP T/USD",
    "oracle_mapping": "EbXSXmT9dJVG7fLNk87YN1zxj5AEUkbouhr24DAzc9bA",
    "oracle_type": "SwitchboardV2",
    "max_age": 200
  },
  "104": {
    "label": "BLZE/USD",
    "oracle_mapping": "wrmkUpvfjKxjSvExfsaFfLYhKatYyhPrwZnigupej4e",
    "oracle_type": "SwitchboardV2",
    "max_age": 200
  },
  "105": {
    "label": "TWAP BLZE/USD",
    "oracle_mapping": "58gSjWW4Lkh6i8PE2LWAw9Dh8TacrsYftzg5uRLzLm78",
    "oracle_type": "SwitchboardV2",
    "max_age": 200
  },
  "106": {
    "label": "EUROE/USD",
    "oracle_mapping": "7umtGq9jeSLXz1tyh6h5jdrxUREbsURVYcLh5a7DPLHG",
    "oracle_type": "SwitchboardV2",
    "max_age": 200
  },
  "107": {
    "label": "TWAP EUROE/USD",
    "oracle_mapping": "AVGoVvdUCMiZ5oZtuE2wtxNNCqUH5dxixsYrnX7yXb6H",
    "oracle_type": "SwitchboardV2",
    "max_age": 200
  },
  "108": {
    "label": "kSOL-bSOL_Orca/USD",
    "oracle_mapping": "7ypH9hpQ6fLRXCVdK9Zb6zSgUvzFp44EN7PWfWdUBDb5",
    "oracle_type": "KToken",
    "max_age": 250,
    "twap_enabled": true
  },
  "109": {
    "label": "kMNDE-MSOL_Orca/USD",
    "oracle_mapping": "FAVSpnZsNWKTnPmn4qPttZjT6MiWyCQjUVzDuf6pLcTB",
    "oracle_type": "KToken",
    "max_age": 250
  },
  "110": {
    "label": "kSTSOL-USDC_Orca/USD",
    "oracle_mapping": "8NP2J7q6swBkVoLDZAqkejKPQrWkRizZHaVVM897CKpA",
    "oracle_type": "KToken",
    "max_age": 250
  },
  "111": {
    "label": "kUSDH-USDT_Orca/USD",
    "oracle_mapping": "2VQaDuSqqxeX2h9dS9WgpvN6ShaBxd8JjaaWEvbmTDY1",
    "oracle_type": "KToken",
    "max_age": 250
  },
  "112": {
    "label": "kSOL-JITOSOL_Orca/USD",
    "oracle_mapping": "HCntzqDU5wXSWjwgLQP5hqh3kLHRYizKtPErvSCyggXd",
    "oracle_type": "KToken",
    "max_age": 250,
    "twap_enabled": true
  },
  "113": {
    "label": "kbSOL-MSOL_Orca/USD",
    "oracle_mapping": "HxuncSjLVEV2qjhHjQodekQMsUMiSwHe2ApMqsBsBJap",
    "oracle_type": "KToken",
    "max_age": 250
  },
  "114": {
    "label": "kMSOL-JITOSOL_Orca/USD",
    "oracle_mapping": "9LtLV3PreTYAXz7MPcg4ZgSu923zFdJXkD7TA5TqhFKy",
    "oracle_type": "KToken",
    "max_age": 250
  },
  "115": {
    "label": "kSOL-USDC_Orca/USD",
    "oracle_mapping": "5EfeGn1h7m6Rx9mGEmamDoxMtdhRmUh2N9fYRiDQqteS",
    "oracle_type": "KToken",
    "max_age": 250
  },
  "116": {
    "label": "kJITOSOL-USDC_Orca/USD",
    "oracle_mapping": "HHExLH3h7rKL5V1A7uKXNTRauWzef2Ty6m9FavK9eVrn",
    "oracle_type": "KToken",
    "max_age": 250
  },
  "117": {
    "label": "LST/SOL",
    "oracle_mapping": "DqhH94PjkZsjAqEze2BEkWhFQJ6EyU6MdtMphMgnXqeK",
    "oracle_type": "SplStake",
    "max_age": 150
  },
  "118": {
    "label": "kSOL-JITOSOL_Raydium/USD",
    "oracle_mapping": "5QgwaBQzzMAHdxpaVUgb4KrpXELgNTaEYXycUvNvRxr6",
    "oracle_type": "KToken",
    "max_age": 250,
    "twap_enabled": true
  },
  "119": {
    "label": "kSOL-MSOL_Raydium/USD",
    "oracle_mapping": "2dczcMRpxWHZTcsiEjPT4YBcSseTaUmWFzw24HxYMFod",
    "oracle_type": "KToken",
    "max_age": 250,
    "twap_enabled": true
  },
  "120": {
    "label": "RENDER/USD",
    "oracle_mapping": "CYGfrBJB9HgLf9iZyN4aH5HvUAi2htQ4MjPxeXMf4Egn",
    "oracle_type": "Pyth",
    "max_age": 150
  },
  "121": {
    "label": "EMA RENDER/USD",
    "oracle_mapping": "CYGfrBJB9HgLf9iZyN4aH5HvUAi2htQ4MjPxeXMf4Egn",
    "oracle_type": "PythEMA",
    "max_age": 200
  },
  "122": {
    "label": "MSOL/SOL",
    "oracle_mapping": "8szGkuLTAux9XMgZ2vtY39jVSowEcpBfFfD8hXSEqdGC",
    "oracle_type": "MsolStake"
  },
  "123": {
    "label": "xSTEP/USD",
    "oracle_mapping": "G6dMsEkMdgjX6Lsd1hMtgq79JivHpSsraDr9MD4XNiAt",
    "oracle_type": "SwitchboardV2",
    "max_age": 200,
    "twap_enabled": true
  },
  "124": {
    "label": "Fetched JLP/USD",
    "oracle_mapping": "5BUwFW4nRbftYTDMbgxykoFWqWHPzahFSNAaaaJtVKsq",
    "oracle_type": "JupiterLpFetch",
    "max_age": 100,
    "twap_enabled": true
  },
  "125": {
    "label": "TWAP Fetched JLP/USD",
    "oracle_type": "ScopeTwap",
    "max_age": 150,
    "twap_source": 124
  },
  "126": {
    "label": "TWAP kSOL-bSOL_Orca/USD",
    "oracle_type": "ScopeTwap",
    "twap_source": 108,
    "max_age": 250
  },
  "127": {
    "label": "TWAP kSOL-JITOSOL_Orca/USD",
    "oracle_type": "ScopeTwap",
    "twap_source": 112,
    "max_age": 250
  },
  "128": {
    "label": "TWAP kSOL-JITOSOL_Raydium/USD",
    "oracle_type": "ScopeTwap",
    "twap_source": 118,
    "max_age": 250
  },
  "129": {
    "label": "TWAP kSOL-MSOL_Raydium/USD",
    "oracle_type": "ScopeTwap",
    "twap_source": 119,
    "max_age": 250
  },
  "130": {
    "label": "TWAP kUXD-USDC_Orca/USD",
    "oracle_type": "ScopeTwap",
    "twap_source": 50,
    "max_age": 200
  },
  "131": {
    "label": "Pyth bSOL/USD",
    "oracle_mapping": "AFrYBhb5wKQtxRS9UA9YRS4V3dwFm7SqmS6DHKq6YVgo",
    "oracle_type": "Pyth",
    "max_age": 150
  },
  "132": {
    "label": "EMA Pyth bSOL/USD",
    "oracle_mapping": "AFrYBhb5wKQtxRS9UA9YRS4V3dwFm7SqmS6DHKq6YVgo",
    "oracle_type": "PythEMA",
    "max_age": 150
  },
  "133": {
    "label": "PYTH/USD",
    "oracle_mapping": "nrYkQQQur7z8rYTST3G9GqATviK5SxTDkrqd21MW6Ue",
    "oracle_type": "Pyth",
    "max_age": 200
  },
  "134": {
    "label": "EMA PYTH/USD",
    "oracle_mapping": "nrYkQQQur7z8rYTST3G9GqATviK5SxTDkrqd21MW6Ue",
    "oracle_type": "PythEMA",
    "max_age": 200
  },
  "135": {
    "label": "TWAP xSTEP",
    "oracle_type": "ScopeTwap",
    "twap_source": 123,
    "max_age": 250
  },
  "136": {
    "label": "Computed JLP/USD",
    "oracle_mapping": "5BUwFW4nRbftYTDMbgxykoFWqWHPzahFSNAaaaJtVKsq",
    "oracle_type": "JupiterLpCompute",
    "max_age": 150,
    "twap_enabled": true
  },
  "137": {
    "label": "TWAP Computed JLP/USD",
    "oracle_type": "ScopeTwap",
    "max_age": 200,
    "twap_source": 136
  },
  "140": {
    "label": "HBB per 5XL..PFM kHBB-USDH",
    "oracle_mapping": "5XLxZ2wbJeD9ub2ii2zVWvPjnjSHXGatQ399PAA2yPFM",
    "oracle_type": "KTokenToTokenB",
    "max_age": 650
  },
  "141": {
    "label": "HBB per 2G8x..EmFe kHBB-USDH",
    "oracle_mapping": "2G8xgnQjAJnLQBX2nVh42TWqPrMmVm3q5aPJAkArEmFe",
    "oracle_type": "KTokenToTokenB",
    "max_age": 650
  },
  "142": {
    "label": "Orca SOL/USDC",
    "oracle_mapping": "7qbRF6YsyGuLUVs6Y1q64bdVrfe4ZcUUz1JRdoVNUJnm",
    "oracle_type": "OrcaWhirlpoolAtoB",
    "max_age": 100
  },
  "143": {
    "label": "Orca JITOSOL/USDC",
    "oracle_mapping": "GgAqL1Lfs3zYZK6Gea9Bey5jmPbK8c4dmBbe5gPeYQEz",
    "oracle_type": "OrcaWhirlpoolBtoA",
    "max_age": 100
  },
  "144": {
    "label": "Raydium SOL/USDC",
    "oracle_mapping": "2QdhepnKRTLjjSqPL1PtKNwqrUkoLee5Gqs8bvZhRdMv",
    "oracle_type": "RaydiumAmmV3AtoB",
    "max_age": 100
  },
  "145": {
    "label": "Raydium MSOL/SOL",
    "oracle_mapping": "8EzbUfvcRT1Q6RL462ekGkgqbxsPmwC5FMLQZhSPMjJ3",
    "oracle_type": "RaydiumAmmV3BtoA",
    "max_age": 100
  },
  "146": {
    "label": "JTO/USD",
    "oracle_mapping": "D8UUgr8a3aR3yUeHLu7v8FWK7E8Y5sSU7qrYBXUJXBQ5",
    "oracle_type": "Pyth",
    "max_age": 100
  },
  "147": {
    "label": "EMA JTO/USD",
    "oracle_type": "PythEMA",
    "oracle_mapping": "D8UUgr8a3aR3yUeHLu7v8FWK7E8Y5sSU7qrYBXUJXBQ5",
    "max_age": 120
  },
  "148": {
    "label": "Orca SHDW/jitoSOL",
    "oracle_mapping": "HJ9xK7sT9ujrAxBbsd2BMaS6c6SF9KqUsLUtu3h7frJe",
    "oracle_type": "OrcaWhirlpoolAtoB",
    "twap_enabled": true,
    "max_age": 100
  },
  "149": {
    "label": "TWAP Orca SHDW/jitoSOL",
    "oracle_type": "ScopeTwap",
    "twap_source": 148,
    "max_age": 120
  },
  "150": {
    "label": "SHDW per GhN...GaY kSHDW-JITOSOL",
    "oracle_mapping": "GhNJyhF7YpVH4FE8iMXo71rUU1uZkJgaTTPLu1mkkGaY",
    "oracle_type": "KTokenToTokenA",
    "max_age": 150
  },
  "151": {
    "label": "JTO/8DR...Hdu kJTO-JITOSOL Orca",
    "oracle_mapping": "8DRToyNBUTR4MxqkKAP49s9z1JhotQWy3rMQKEw1HHdu",
    "oracle_type": "KTokenToTokenA",
    "twap_enabled": true,
    "max_age": 150
  },
  "152": {
    "label": "TWAP JTO/8DR...Hdu kJTO-JITOSOL",
    "oracle_type": "ScopeTwap",
    "twap_source": 151,
    "max_age": 180
  },
  "153": {
<<<<<<< HEAD
    "label": "Orca WIF/SOL",
    "oracle_mapping": "6qgyDW4fHvpTAmfNZvPAuETEbVwRKFVAuuHfNzvEmPkY",
    "oracle_type": "OrcaWhirlpoolBtoA",
    "twap_enabled": true,
    "max_age": 100
  },
  "154": {
    "label": "TWAP Orca WIF/SOL",
    "oracle_type": "ScopeTwap",
    "twap_source": 153,
    "max_age": 120
=======
    "label": "JITOSOL/USD",
    "oracle_mapping": "7yyaeuJ1GGtVBLT2z2xub5ZWYKaNhF28mj1RdV4VDFVk",
    "oracle_type": "Pyth",
    "max_age": 100
  },
  "154": {
    "label": "EMA JITOSOL/USD",
    "oracle_mapping": "7yyaeuJ1GGtVBLT2z2xub5ZWYKaNhF28mj1RdV4VDFVk",
    "oracle_type": "PythEMA",
    "max_age": 100
  },
  "155": {
    "label": "LST/USD",
    "oracle_mapping": "2H6gWKxJuoFjBS4REqNm4XRa7uVFf9n9yKEowpwh7LML",
    "oracle_type": "Pyth",
    "max_age": 100
  },
  "156": {
    "label": "EMA LST/USD",
    "oracle_mapping": "2H6gWKxJuoFjBS4REqNm4XRa7uVFf9n9yKEowpwh7LML",
    "oracle_type": "PythEMA",
    "max_age": 100
>>>>>>> ea740f00
  }
}<|MERGE_RESOLUTION|>--- conflicted
+++ resolved
@@ -739,41 +739,40 @@
     "max_age": 180
   },
   "153": {
-<<<<<<< HEAD
+    "label": "JITOSOL/USD",
+    "oracle_mapping": "7yyaeuJ1GGtVBLT2z2xub5ZWYKaNhF28mj1RdV4VDFVk",
+    "oracle_type": "Pyth",
+    "max_age": 100
+  },
+  "154": {
+    "label": "EMA JITOSOL/USD",
+    "oracle_mapping": "7yyaeuJ1GGtVBLT2z2xub5ZWYKaNhF28mj1RdV4VDFVk",
+    "oracle_type": "PythEMA",
+    "max_age": 100
+  },
+  "155": {
+    "label": "LST/USD",
+    "oracle_mapping": "2H6gWKxJuoFjBS4REqNm4XRa7uVFf9n9yKEowpwh7LML",
+    "oracle_type": "Pyth",
+    "max_age": 100
+  },
+  "156": {
+    "label": "EMA LST/USD",
+    "oracle_mapping": "2H6gWKxJuoFjBS4REqNm4XRa7uVFf9n9yKEowpwh7LML",
+    "oracle_type": "PythEMA",
+    "max_age": 100
+  },
+  "157": {
     "label": "Orca WIF/SOL",
     "oracle_mapping": "6qgyDW4fHvpTAmfNZvPAuETEbVwRKFVAuuHfNzvEmPkY",
     "oracle_type": "OrcaWhirlpoolBtoA",
     "twap_enabled": true,
     "max_age": 100
   },
-  "154": {
+  "158": {
     "label": "TWAP Orca WIF/SOL",
     "oracle_type": "ScopeTwap",
     "twap_source": 153,
     "max_age": 120
-=======
-    "label": "JITOSOL/USD",
-    "oracle_mapping": "7yyaeuJ1GGtVBLT2z2xub5ZWYKaNhF28mj1RdV4VDFVk",
-    "oracle_type": "Pyth",
-    "max_age": 100
-  },
-  "154": {
-    "label": "EMA JITOSOL/USD",
-    "oracle_mapping": "7yyaeuJ1GGtVBLT2z2xub5ZWYKaNhF28mj1RdV4VDFVk",
-    "oracle_type": "PythEMA",
-    "max_age": 100
-  },
-  "155": {
-    "label": "LST/USD",
-    "oracle_mapping": "2H6gWKxJuoFjBS4REqNm4XRa7uVFf9n9yKEowpwh7LML",
-    "oracle_type": "Pyth",
-    "max_age": 100
-  },
-  "156": {
-    "label": "EMA LST/USD",
-    "oracle_mapping": "2H6gWKxJuoFjBS4REqNm4XRa7uVFf9n9yKEowpwh7LML",
-    "oracle_type": "PythEMA",
-    "max_age": 100
->>>>>>> ea740f00
   }
 }