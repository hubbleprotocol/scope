{
  "default_max_age": 75,
  "0": {
    "label": "SOL/USD",
    "oracle_mapping": "H6ARHf6YXhGYeQfUzQNGk6rDNnLBQKrenN712K4AQJEG",
    "oracle_type": "Pyth"
  },
  "1": {
    "label": "ETH/USD",
    "oracle_mapping": "JBu1AL4obBcCMqKBBxhpWCNUt136ijcuMZLFvTP7iWdB",
    "oracle_type": "Pyth",
    "max_age": 100
  },
  "2": {
    "label": "BTC/USD",
    "oracle_mapping": "GVXRSBjFk6e6J3NbVPXohDJetcTjaeeuykUpbQF8UoMU",
    "oracle_type": "Pyth"
  },
  "3": {
    "label": "SRM/USD",
    "oracle_mapping": "3NBReDRTLKMQEKiLD5tGcx4kXbTf88b7f2xLS9UuGjym",
    "oracle_type": "Pyth"
  },
  "4": {
    "label": "RAY/USD",
    "oracle_mapping": "AnLf8tVYCM816gmBjiy8n53eXKKEDydT5piYjjQDPgTB",
    "oracle_type": "Pyth"
  },
  "5": {
    "label": "FTT/USD",
    "oracle_mapping": "8JPJJkmDScpcNmBRKGZuPuG2GYAveQgP3t5gFuMymwvF",
    "oracle_type": "Pyth",
    "max_age": 200
  },
  "6": {
    "label": "MSOL/USD",
    "oracle_mapping": "E4v1BBgoso9s64TQvmyownAVJbhbEPGyzA3qn4n46qj9",
    "oracle_type": "Pyth",
    "max_age": 100
  },
  "8": {
    "label": "BNB/USD",
    "oracle_mapping": "4CkQJBxhU8EZ2UjhigbtdaPbpTe6mqf811fipYBFbSYN",
    "oracle_type": "Pyth"
  },
  "9": {
    "label": "AVAX/USD",
    "oracle_mapping": "Ax9ujW5B9oqcv59N8m6f1BpTBq2rGeGaBcpKjC5UYsXU",
    "oracle_type": "Pyth"
  },
  "10": {
    "label": "daoSOL/SOL",
    "oracle_mapping": "7ge2xKsZXmqPxa3YmXxXmzCp9Hc2ezrTxh6PECaxCwrL",
    "oracle_type": "SplStake"
  },
  "12": {
    "label": "USDH/USD",
    "oracle_mapping": "yeHZhfVXTwBZzYcvmnSraVuKg6AP6YvTzfD49eLr92D",
    "oracle_type": "SwitchboardV2",
    "twap_enabled": true,
    "max_age": 150
  },
  "13": {
    "label": "STSOL/USD",
    "oracle_mapping": "CXvUqgvtdbHaTRZgJVQhxkeWuEQutYiUz488NdL97SdG",
    "oracle_type": "SwitchboardV2",
    "twap_enabled": true,
    "max_age": 150
  },
  "18": {
    "label": "wstETH/USD",
    "oracle_mapping": "5A4EuWpscKbGGfYrTPPXAf9tvww5WuBBVm6tgzLcWSZj",
    "oracle_type": "SwitchboardV2",
    "twap_enabled": true,
    "max_age": 200
  },
  "19": {
    "label": "LDO/USD",
    "oracle_mapping": "ELrhqYY3WjLRnLwWt3u7sMykNc87EScEAsyCyrDDSAXv",
    "oracle_type": "Pyth",
    "max_age": 200
  },
  "20": {
    "label": "USDC/USD",
    "oracle_mapping": "Gnt27xtC473ZT2Mw5u8wZ68Z3gULkSTb5DuxJy7eJotD",
    "oracle_type": "Pyth"
  },
  "22": {
    "label": "USDT/USD",
    "oracle_mapping": "3vxLXJqLqF3JG5TCbYycbKWRBbCJQLxQmBGCkyqEEefL",
    "oracle_type": "Pyth"
  },
  "23": {
    "label": "ORCA/USD",
    "oracle_mapping": "3Jo3gPFkH1ov54LJVJaS9NMYuMvZAbtHk4aSUPHTzAMU",
    "oracle_type": "SwitchboardV2",
    "twap_enabled": true,
    "max_age": 300
  },
  "24": {
    "label": "MNDE/USD",
    "oracle_mapping": "4pDjBPCEHamdZwUab5hcqn4VYUmKx84CCCVT6NYXJGTv",
    "oracle_type": "SwitchboardV2",
    "twap_enabled": true,
    "max_age": 200
  },
  "25": {
    "label": "HBB/USD",
    "oracle_mapping": "Fz4tyRWTuwD3xdN5WVGxsZziFHJn4MucYf8MsfeZNqUp",
    "oracle_type": "SwitchboardV2",
    "twap_enabled": true,
    "max_age": 300
  },
  "33": {
    "label": "DAI/USD",
    "oracle_mapping": "CtJ8EkqLmeYyGB8s4jevpeNsvmD4dxVR2krfsDLcvV8Y",
    "oracle_type": "Pyth"
  },
  "34": {
    "label": "JSOL/SOL",
    "oracle_mapping": "CtMyWsrUtAwXWiGr9WjHT5fC3p3fgV8cyGpLTo2LJzG1",
    "oracle_type": "SplStake"
  },
  "36": {
    "label": "UXD/USD",
    "oracle_mapping": "5Q2eJrnikAw1UBd3cJoBdkjB9Gqq8xjRjYhT3FiBqjPN",
    "oracle_type": "SwitchboardV2",
    "twap_enabled": true,
    "max_age": 150
  },
  "37": {
    "label": "TWAP USDH/USD",
    "oracle_type": "ScopeTwap",
    "twap_source": 12,
    "max_age": 200
  },
  "39": {
    "label": "TWAP UXD/USD",
    "oracle_type": "ScopeTwap",
    "twap_source": 36,
    "max_age": 300
  },
  "41": {
    "label": "DUST/USD",
    "oracle_mapping": "5WQJQmgDCeDRAqqqtTRdzb4WZcZs7TkTq1fjtHRxmpGk",
    "oracle_type": "SwitchboardV2",
    "twap_enabled": true,
    "max_age": 200
  },
  "42": {
    "label": "kUSDH-USDC_Orca/USD",
    "oracle_mapping": "Cfuy5T6osdazUeLego5LFycBQebm9PP3H7VNdCndXXEN",
    "oracle_type": "KToken",
    "max_age": 150
  },
  "43": {
    "label": "kSOL-STSOL_Orca/USD",
    "oracle_mapping": "ByXB4xCxVhmUEmQj3Ut7byZ1Hbva1zhKjaVcv3jBMN7E",
    "oracle_type": "KToken",
    "max_age": 150
  },
  "44": {
    "label": "kUSDC-USDT_Orca/USD",
    "oracle_mapping": "98kNMp1aqWoYAaUU8m5REBAYVwhFb4aX9yoSpgq8kUFu",
    "oracle_type": "KToken",
    "max_age": 150
  },
  "49": {
    "label": "UXP/USD",
    "oracle_mapping": "4X9Yz6WdjhXSBPQMLUntEreZbZxmWZfEqrJrkrytW1Ur",
    "oracle_type": "SwitchboardV2",
    "twap_enabled": true,
    "max_age": 300
  },
  "50": {
    "label": "kUXD-USDC_Orca/USD",
    "oracle_mapping": "BfyQYYr2T9eJfMfq5gPXcq3SUkJSh2ahtk7ZNUCzkx9e",
    "oracle_type": "KToken",
    "max_age": 150,
    "twap_enabled": true
  },
  "51": {
    "label": "JITOSOL/SOL",
    "oracle_mapping": "Jito4APyf642JPZPx3hGc6WWJ8zPKtRbRs4P815Awbb",
    "oracle_type": "SplStake"
  },
  "52": {
    "label": "EMA SOL/USD",
    "oracle_mapping": "H6ARHf6YXhGYeQfUzQNGk6rDNnLBQKrenN712K4AQJEG",
    "oracle_type": "PythEMA"
  },
  "53": {
    "label": "EMA ETH/USD",
    "oracle_mapping": "JBu1AL4obBcCMqKBBxhpWCNUt136ijcuMZLFvTP7iWdB",
    "oracle_type": "PythEMA"
  },
  "54": {
    "label": "EMA BTC/USD",
    "oracle_mapping": "GVXRSBjFk6e6J3NbVPXohDJetcTjaeeuykUpbQF8UoMU",
    "oracle_type": "PythEMA"
  },
  "55": {
    "label": "EMA SRM/USD",
    "oracle_mapping": "3NBReDRTLKMQEKiLD5tGcx4kXbTf88b7f2xLS9UuGjym",
    "oracle_type": "PythEMA"
  },
  "56": {
    "label": "EMA RAY/USD",
    "oracle_mapping": "AnLf8tVYCM816gmBjiy8n53eXKKEDydT5piYjjQDPgTB",
    "oracle_type": "PythEMA"
  },
  "57": {
    "label": "EMA FTT/USD",
    "oracle_mapping": "8JPJJkmDScpcNmBRKGZuPuG2GYAveQgP3t5gFuMymwvF",
    "oracle_type": "PythEMA"
  },
  "58": {
    "label": "EMA MSOL/USD",
    "oracle_mapping": "E4v1BBgoso9s64TQvmyownAVJbhbEPGyzA3qn4n46qj9",
    "oracle_type": "PythEMA",
    "max_age": 100
  },
  "59": {
    "label": "EMA BNB/USD",
    "oracle_mapping": "4CkQJBxhU8EZ2UjhigbtdaPbpTe6mqf811fipYBFbSYN",
    "oracle_type": "PythEMA"
  },
  "60": {
    "label": "EMA AVAX/USD",
    "oracle_mapping": "Ax9ujW5B9oqcv59N8m6f1BpTBq2rGeGaBcpKjC5UYsXU",
    "oracle_type": "PythEMA"
  },
  "61": {
    "label": "TWAP STSOL/USD",
    "oracle_type": "ScopeTwap",
    "twap_source": 13,
    "max_age": 180
  },
  "62": {
    "label": "EMA USDC/USD",
    "oracle_mapping": "Gnt27xtC473ZT2Mw5u8wZ68Z3gULkSTb5DuxJy7eJotD",
    "oracle_type": "PythEMA"
  },
  "63": {
    "label": "EMA USDT/USD",
    "oracle_mapping": "3vxLXJqLqF3JG5TCbYycbKWRBbCJQLxQmBGCkyqEEefL",
    "oracle_type": "PythEMA"
  },
  "65": {
    "label": "EMA DAI/USD",
    "oracle_mapping": "CtJ8EkqLmeYyGB8s4jevpeNsvmD4dxVR2krfsDLcvV8Y",
    "oracle_type": "PythEMA",
    "max_age": 200
  },
  "66": {
    "label": "TWAP wstETH/USD",
    "oracle_type": "ScopeTwap",
    "twap_source": 18,
    "max_age": 220
  },
  "67": {
    "label": "TWAP DUST/USD",
    "oracle_type": "ScopeTwap",
    "twap_source": 41,
    "max_age": 220
  },
  "68": {
    "label": "BONK/USD",
    "oracle_mapping": "6qBqGAYmoZw2r4fda7671NSUbcDWE4XicJdJoWqK8aTe",
    "oracle_type": "SwitchboardV2",
    "twap_enabled": true,
    "max_age": 200
  },
  "69": {
    "label": "TWAP BONK/USD",
    "oracle_type": "ScopeTwap",
    "twap_source": 68,
    "max_age": 220
  },
  "70": {
    "label": "SAMO/USD",
    "oracle_mapping": "AJCnhHbBc1L3ULfeVkdnXep4rUyWXQC55CZuUUgCjzbG",
    "oracle_type": "SwitchboardV2",
    "twap_enabled": true,
    "max_age": 200
  },
  "71": {
    "label": "TWAP SAMO/USD",
    "oracle_type": "ScopeTwap",
    "twap_source": 70,
    "max_age": 220
  },
  "72": {
    "label": "Stake rate bSOL/SOL",
    "oracle_mapping": "stk9ApL5HeVAwPLr3TLhDXdZS8ptVu7zp6ov8HFDuMi",
    "oracle_type": "SplStake"
  },
  "73": {
    "label": "LaineSOL/SOL",
    "oracle_mapping": "2qyEeSAWKfU18AFthrF7JA8z8ZCi1yt76Tqs917vwQTV",
    "oracle_type": "SplStake"
  },
  "74": {
    "label": "HADES/USD",
    "oracle_mapping": "8c4F9FDkhzjNKEHGFtKA3ZZkg7rAowxGbLsZyyh3QzNB",
    "oracle_type": "SwitchboardV2",
    "twap_enabled": true,
    "max_age": 200
  },
  "75": {
    "label": "TWAP HADES/USD",
    "oracle_type": "ScopeTwap",
    "twap_source": 74,
    "max_age": 220
  },
  "76": {
    "label": "STSOL/SOL",
    "oracle_mapping": "EbQ3DPoKqWFast8S55G5cHD8DNgdSd6CqpX58XZgMTh8",
    "oracle_type": "SwitchboardV2",
    "twap_enabled": true,
    "max_age": 200
  },
  "77": {
    "label": "TWAP STSOL/SOL",
    "oracle_type": "ScopeTwap",
    "twap_source": 76,
    "max_age": 220
  },
  "78": {
    "label": "RLB/USD",
    "oracle_mapping": "HkyjsCbDZsVu9uzqqFRnP7rmaHB7ubRiKCgNBUZDz5jb",
    "oracle_type": "SwitchboardV2",
    "twap_enabled": true,
    "max_age": 200
  },
  "79": {
    "label": "TWAP RLB/USD",
    "oracle_type": "ScopeTwap",
    "twap_source": 78,
    "max_age": 220
  },
  "80": {
    "label": "CGNTSOL/SOL",
    "oracle_mapping": "CgntPoLka5pD5fesJYhGmUCF8KU1QS1ZmZiuAuMZr2az",
    "oracle_type": "SplStake",
    "max_age": 150
  },
  "81": {
    "label": "HXRO/USD",
    "oracle_mapping": "AwkuTbEehMPG6xfjFBs2MZkKf1fRyQvGKgpZb3WHXMik",
    "oracle_type": "SwitchboardV2",
    "twap_enabled": true,
    "max_age": 200
  },
  "82": {
    "label": "TWAP HXRO/USD",
    "oracle_type": "ScopeTwap",
    "twap_source": 81,
    "max_age": 220
  },
  "83": {
    "label": "TWAP MNDE/USD",
    "oracle_type": "ScopeTwap",
    "twap_source": 24,
    "max_age": 220
  },
  "84": {
    "label": "HNT/USD",
    "oracle_mapping": "7moA1i5vQUpfDwSpK6Pw9s56ahB7WFGidtbL2ujWrVvm",
    "oracle_type": "Pyth"
  },
  "85": {
    "label": "EMA HNT/USD",
    "oracle_mapping": "7moA1i5vQUpfDwSpK6Pw9s56ahB7WFGidtbL2ujWrVvm",
    "oracle_type": "PythEMA"
  },
  "86": {
    "label": "MOBILE/HNT",
    "oracle_mapping": "7bEjAXVd6ug8T8kbYKxCuoDHZzYK4CTAW9WVPVGLz2or",
    "oracle_type": "SwitchboardV2",
    "twap_enabled": true,
    "max_age": 200
  },
  "87": {
    "label": "TWAP MOBILE/HNT",
    "oracle_type": "ScopeTwap",
    "twap_source": 86,
    "max_age": 220
  },
  "88": {
    "label": "IOT/HNT",
    "oracle_mapping": "FtE5bpitjutKZqEToKAnQsrHsz433xQp6tsV3uEaFrp4",
    "oracle_type": "SwitchboardV2",
    "twap_enabled": true,
    "max_age": 200
  },
  "89": {
    "label": "TWAP IOT/HNT",
    "oracle_type": "ScopeTwap",
    "twap_source": 88,
    "max_age": 220
  },
  "90": {
    "label": "NANA/USD",
    "oracle_mapping": "32fwSSUwcjREuTczhCx5vFiUxKtASiWmyKj5FqLGFEam",
    "oracle_type": "SwitchboardV2",
    "twap_enabled": true,
    "max_age": 200
  },
  "91": {
    "label": "TWAP NANA/USD",
    "oracle_type": "ScopeTwap",
    "twap_source": 90,
    "max_age": 220
  },
  "92": {
    "label": "STEP/USD",
    "oracle_mapping": "G6dMsEkMdgjX6Lsd1hMtgq79JivHpSsraDr9MD4XNiAt",
    "oracle_type": "SwitchboardV2",
    "twap_enabled": true,
    "max_age": 200
  },
  "93": {
    "label": "TWAP STEP/USD",
    "oracle_type": "ScopeTwap",
    "twap_source": 92,
    "max_age": 220
  },
  "94": {
    "label": "FORGE/USD",
    "oracle_mapping": "GuJkELfsUXU1uzpc1FwfdGm8Jbu5R6YZ75GPRhoW941w",
    "oracle_type": "SwitchboardV2",
    "twap_enabled": true,
    "max_age": 200
  },
  "95": {
    "label": "TWAP FORGE/USD",
    "oracle_type": "ScopeTwap",
    "twap_source": 94,
    "max_age": 220
  },
  "96": {
    "label": "COCO/USD",
    "oracle_mapping": "iYVRYxRKVMUEt5EtUUaPPQyBHzc8cPLndFbQdzqVjzL",
    "oracle_type": "SwitchboardV2",
    "twap_enabled": true,
    "max_age": 200
  },
  "97": {
    "label": "TWAP COCO/USD",
    "oracle_type": "ScopeTwap",
    "twap_source": 96,
    "max_age": 220
  },
  "100": {
    "label": "CHAI/USD",
    "oracle_mapping": "FKjV7Udz5jgqxnf2ZdNZA9MmADM3P4NYjtGDn3wNpAuK",
    "oracle_type": "SwitchboardV2",
    "twap_enabled": true,
    "max_age": 200
  },
  "101": {
    "label": "TWAP CHAI/USD",
    "oracle_type": "ScopeTwap",
    "twap_source": 100,
    "max_age": 220
  },
  "102": {
    "label": "T/USD",
    "oracle_mapping": "5KLa4vqKvT1swY9CRXiLj33aTpwU7QveAS7fzKUgCCXM",
    "oracle_type": "SwitchboardV2",
    "twap_enabled": true,
    "max_age": 200
  },
  "103": {
    "label": "TWAP T/USD",
    "oracle_type": "ScopeTwap",
    "twap_source": 102,
    "max_age": 220
  },
  "104": {
    "label": "BLZE/USD",
    "oracle_mapping": "wrmkUpvfjKxjSvExfsaFfLYhKatYyhPrwZnigupej4e",
    "oracle_type": "SwitchboardV2",
    "twap_enabled": true,
    "max_age": 200
  },
  "105": {
    "label": "TWAP BLZE/USD",
    "oracle_type": "ScopeTwap",
    "twap_source": 104,
    "max_age": 220
  },
  "106": {
    "label": "EUROE/USD",
    "oracle_mapping": "7umtGq9jeSLXz1tyh6h5jdrxUREbsURVYcLh5a7DPLHG",
    "oracle_type": "SwitchboardV2",
    "twap_enabled": true,
    "max_age": 200
  },
  "107": {
    "label": "TWAP EUROE/USD",
    "oracle_type": "ScopeTwap",
    "twap_source": 106,
    "max_age": 220
  },
  "108": {
    "label": "kSOL-bSOL_Orca/USD",
    "oracle_mapping": "7ypH9hpQ6fLRXCVdK9Zb6zSgUvzFp44EN7PWfWdUBDb5",
    "oracle_type": "KToken",
    "max_age": 250,
    "twap_enabled": true
  },
  "109": {
    "label": "kMNDE-MSOL_Orca/USD",
    "oracle_mapping": "FAVSpnZsNWKTnPmn4qPttZjT6MiWyCQjUVzDuf6pLcTB",
    "oracle_type": "KToken",
    "max_age": 250
  },
  "110": {
    "label": "kSTSOL-USDC_Orca/USD",
    "oracle_mapping": "8NP2J7q6swBkVoLDZAqkejKPQrWkRizZHaVVM897CKpA",
    "oracle_type": "KToken",
    "max_age": 250
  },
  "111": {
    "label": "kUSDH-USDT_Orca/USD",
    "oracle_mapping": "2VQaDuSqqxeX2h9dS9WgpvN6ShaBxd8JjaaWEvbmTDY1",
    "oracle_type": "KToken",
    "max_age": 250
  },
  "112": {
    "label": "kSOL-JITOSOL_Orca/USD",
    "oracle_mapping": "HCntzqDU5wXSWjwgLQP5hqh3kLHRYizKtPErvSCyggXd",
    "oracle_type": "KToken",
    "max_age": 250,
    "twap_enabled": true
  },
  "113": {
    "label": "kbSOL-MSOL_Orca/USD",
    "oracle_mapping": "HxuncSjLVEV2qjhHjQodekQMsUMiSwHe2ApMqsBsBJap",
    "oracle_type": "KToken",
    "max_age": 250
  },
  "114": {
    "label": "kMSOL-JITOSOL_Orca/USD",
    "oracle_mapping": "9LtLV3PreTYAXz7MPcg4ZgSu923zFdJXkD7TA5TqhFKy",
    "oracle_type": "KToken",
    "max_age": 250
  },
  "115": {
    "label": "kSOL-USDC_Orca/USD",
    "oracle_mapping": "5EfeGn1h7m6Rx9mGEmamDoxMtdhRmUh2N9fYRiDQqteS",
    "oracle_type": "KToken",
    "max_age": 250
  },
  "116": {
    "label": "kJITOSOL-USDC_Orca/USD",
    "oracle_mapping": "HHExLH3h7rKL5V1A7uKXNTRauWzef2Ty6m9FavK9eVrn",
    "oracle_type": "KToken",
    "max_age": 250
  },
  "117": {
    "label": "LST/SOL",
    "oracle_mapping": "DqhH94PjkZsjAqEze2BEkWhFQJ6EyU6MdtMphMgnXqeK",
    "oracle_type": "SplStake",
    "max_age": 150
  },
  "118": {
    "label": "kSOL-JITOSOL_Raydium/USD",
    "oracle_mapping": "5QgwaBQzzMAHdxpaVUgb4KrpXELgNTaEYXycUvNvRxr6",
    "oracle_type": "KToken",
    "max_age": 250,
    "twap_enabled": true
  },
  "119": {
    "label": "kSOL-MSOL_Raydium/USD",
    "oracle_mapping": "2dczcMRpxWHZTcsiEjPT4YBcSseTaUmWFzw24HxYMFod",
    "oracle_type": "KToken",
    "max_age": 250,
    "twap_enabled": true
  },
  "120": {
    "label": "RENDER/USD",
    "oracle_mapping": "CYGfrBJB9HgLf9iZyN4aH5HvUAi2htQ4MjPxeXMf4Egn",
    "oracle_type": "Pyth",
    "max_age": 150
  },
  "121": {
    "label": "EMA RENDER/USD",
    "oracle_mapping": "CYGfrBJB9HgLf9iZyN4aH5HvUAi2htQ4MjPxeXMf4Egn",
    "oracle_type": "PythEMA",
    "max_age": 200
  },
  "122": {
    "label": "MSOL/SOL",
    "oracle_mapping": "8szGkuLTAux9XMgZ2vtY39jVSowEcpBfFfD8hXSEqdGC",
    "oracle_type": "MsolStake"
  },
  "123": {
    "label": "xSTEP/USD",
    "oracle_mapping": "G6dMsEkMdgjX6Lsd1hMtgq79JivHpSsraDr9MD4XNiAt",
    "oracle_type": "SwitchboardV2",
    "max_age": 200,
    "twap_enabled": true
  },
  "124": {
    "label": "Fetched JLP/USD",
    "oracle_mapping": "5BUwFW4nRbftYTDMbgxykoFWqWHPzahFSNAaaaJtVKsq",
    "oracle_type": "JupiterLpFetch",
    "max_age": 100,
    "twap_enabled": true
  },
  "125": {
    "label": "TWAP Fetched JLP/USD",
    "oracle_type": "ScopeTwap",
    "max_age": 150,
    "twap_source": 124
  },
  "126": {
    "label": "TWAP kSOL-bSOL_Orca/USD",
    "oracle_type": "ScopeTwap",
    "twap_source": 108,
    "max_age": 250
  },
  "127": {
    "label": "TWAP kSOL-JITOSOL_Orca/USD",
    "oracle_type": "ScopeTwap",
    "twap_source": 112,
    "max_age": 250
  },
  "128": {
    "label": "TWAP kSOL-JITOSOL_Raydium/USD",
    "oracle_type": "ScopeTwap",
    "twap_source": 118,
    "max_age": 250
  },
  "129": {
    "label": "TWAP kSOL-MSOL_Raydium/USD",
    "oracle_type": "ScopeTwap",
    "twap_source": 119,
    "max_age": 250
  },
  "130": {
    "label": "TWAP kUXD-USDC_Orca/USD",
    "oracle_type": "ScopeTwap",
    "twap_source": 50,
    "max_age": 200
  },
  "131": {
    "label": "Pyth bSOL/USD",
    "oracle_mapping": "AFrYBhb5wKQtxRS9UA9YRS4V3dwFm7SqmS6DHKq6YVgo",
    "oracle_type": "Pyth",
    "max_age": 150
  },
  "132": {
    "label": "EMA Pyth bSOL/USD",
    "oracle_mapping": "AFrYBhb5wKQtxRS9UA9YRS4V3dwFm7SqmS6DHKq6YVgo",
    "oracle_type": "PythEMA",
    "max_age": 150
  },
  "133": {
    "label": "PYTH/USD",
    "oracle_mapping": "nrYkQQQur7z8rYTST3G9GqATviK5SxTDkrqd21MW6Ue",
    "oracle_type": "Pyth",
    "max_age": 200
  },
  "134": {
    "label": "EMA PYTH/USD",
    "oracle_mapping": "nrYkQQQur7z8rYTST3G9GqATviK5SxTDkrqd21MW6Ue",
    "oracle_type": "PythEMA",
    "max_age": 200
  },
  "135": {
    "label": "TWAP xSTEP",
    "oracle_type": "ScopeTwap",
    "twap_source": 123,
    "max_age": 250
  },
  "136": {
    "label": "Computed JLP/USD",
    "oracle_mapping": "5BUwFW4nRbftYTDMbgxykoFWqWHPzahFSNAaaaJtVKsq",
    "oracle_type": "JupiterLpCompute",
    "max_age": 150,
    "twap_enabled": true
  },
  "137": {
    "label": "TWAP Computed JLP/USD",
    "oracle_type": "ScopeTwap",
    "max_age": 200,
    "twap_source": 136
  },
  "140": {
    "label": "HBB per 5XL..PFM kHBB-USDH",
    "oracle_mapping": "5XLxZ2wbJeD9ub2ii2zVWvPjnjSHXGatQ399PAA2yPFM",
    "oracle_type": "KTokenToTokenB",
    "max_age": 650
  },
  "141": {
    "label": "HBB per 2G8x..EmFe kHBB-USDH",
    "oracle_mapping": "2G8xgnQjAJnLQBX2nVh42TWqPrMmVm3q5aPJAkArEmFe",
    "oracle_type": "KTokenToTokenB",
    "max_age": 650
  },
  "142": {
    "label": "Orca SOL/USDC",
    "oracle_mapping": "7qbRF6YsyGuLUVs6Y1q64bdVrfe4ZcUUz1JRdoVNUJnm",
    "oracle_type": "OrcaWhirlpoolAtoB",
    "max_age": 100
  },
  "143": {
    "label": "Orca JITOSOL/USDC",
    "oracle_mapping": "GgAqL1Lfs3zYZK6Gea9Bey5jmPbK8c4dmBbe5gPeYQEz",
    "oracle_type": "OrcaWhirlpoolBtoA",
    "max_age": 100
  },
  "144": {
    "label": "Raydium SOL/USDC",
    "oracle_mapping": "2QdhepnKRTLjjSqPL1PtKNwqrUkoLee5Gqs8bvZhRdMv",
    "oracle_type": "RaydiumAmmV3AtoB",
    "max_age": 100
  },
  "145": {
    "label": "Raydium MSOL/SOL",
    "oracle_mapping": "8EzbUfvcRT1Q6RL462ekGkgqbxsPmwC5FMLQZhSPMjJ3",
    "oracle_type": "RaydiumAmmV3BtoA",
    "max_age": 100
  },
  "146": {
    "label": "JTO/USD",
    "oracle_mapping": "D8UUgr8a3aR3yUeHLu7v8FWK7E8Y5sSU7qrYBXUJXBQ5",
    "oracle_type": "Pyth",
    "max_age": 100
  },
  "147": {
    "label": "EMA JTO/USD",
    "oracle_type": "PythEMA",
    "oracle_mapping": "D8UUgr8a3aR3yUeHLu7v8FWK7E8Y5sSU7qrYBXUJXBQ5",
    "max_age": 120
  },
  "148": {
    "label": "Orca SHDW/jitoSOL",
    "oracle_mapping": "HJ9xK7sT9ujrAxBbsd2BMaS6c6SF9KqUsLUtu3h7frJe",
    "oracle_type": "OrcaWhirlpoolAtoB",
    "twap_enabled": true,
    "max_age": 100
  },
  "149": {
    "label": "TWAP Orca SHDW/jitoSOL",
    "oracle_type": "ScopeTwap",
    "twap_source": 148,
    "max_age": 120
  },
  "150": {
    "label": "SHDW per GhN...GaY kSHDW-JITOSOL",
    "oracle_mapping": "GhNJyhF7YpVH4FE8iMXo71rUU1uZkJgaTTPLu1mkkGaY",
    "oracle_type": "KTokenToTokenA",
    "max_age": 150
  },
  "151": {
    "label": "JTO/8DR...Hdu kJTO-JITOSOL Orca",
    "oracle_mapping": "8DRToyNBUTR4MxqkKAP49s9z1JhotQWy3rMQKEw1HHdu",
    "oracle_type": "KTokenToTokenA",
    "twap_enabled": true,
    "max_age": 150
  },
  "152": {
    "label": "TWAP JTO/8DR...Hdu kJTO-JITOSOL",
    "oracle_type": "ScopeTwap",
    "twap_source": 151,
    "max_age": 180
  },
  "153": {
    "label": "JITOSOL/USD",
    "oracle_mapping": "7yyaeuJ1GGtVBLT2z2xub5ZWYKaNhF28mj1RdV4VDFVk",
    "oracle_type": "Pyth",
    "max_age": 100
  },
  "154": {
    "label": "EMA JITOSOL/USD",
    "oracle_mapping": "7yyaeuJ1GGtVBLT2z2xub5ZWYKaNhF28mj1RdV4VDFVk",
    "oracle_type": "PythEMA",
    "max_age": 100
  },
  "155": {
    "label": "LST/USD",
    "oracle_mapping": "2H6gWKxJuoFjBS4REqNm4XRa7uVFf9n9yKEowpwh7LML",
    "oracle_type": "Pyth",
    "max_age": 100
  },
  "156": {
    "label": "EMA LST/USD",
    "oracle_mapping": "2H6gWKxJuoFjBS4REqNm4XRa7uVFf9n9yKEowpwh7LML",
    "oracle_type": "PythEMA",
    "max_age": 100
  },
  "157": {
    "label": "Orca WIF/SOL",
    "oracle_mapping": "6qgyDW4fHvpTAmfNZvPAuETEbVwRKFVAuuHfNzvEmPkY",
    "oracle_type": "OrcaWhirlpoolBtoA",
    "twap_enabled": true,
    "max_age": 100
  },
  "158": {
    "label": "TWAP Orca WIF/SOL",
    "oracle_type": "ScopeTwap",
    "twap_source": 157,
    "max_age": 120
  },
  "159": {
    "label": "Orca CROWN/SOL",
    "oracle_mapping": "GgvEV7WiEM9t7xobkBUw54x5XSXZH9mZ1vf43hCmrVyX",
    "oracle_type": "OrcaWhirlpoolBtoA",
    "twap_enabled": true,
    "max_age": 100
  },
  "160": {
    "label": "TWAP Orca CROWN/SOL",
    "oracle_type": "ScopeTwap",
    "twap_source": 159,
    "max_age": 120
  },
  "161": {
    "label": "Orca BLOCK/SOL",
    "oracle_mapping": "DpRTn6DsBMVMkW2s9DaT4EGHBFSXx6vs7gVpw7niFJLY",
    "oracle_type": "OrcaWhirlpoolAtoB",
    "twap_enabled": true,
    "max_age": 100
  },
  "162": {
    "label": "TWAP Orca BLOCK/SOL",
    "oracle_type": "ScopeTwap",
    "twap_source": 161,
    "max_age": 120
  },
  "163": {
    "label": "Orca MEAN/USDC",
    "oracle_mapping": "xLeM685ZkAZYXDKwzfB9eyszw1oELAmzCn45amKscmh",
    "oracle_type": "OrcaWhirlpoolAtoB",
    "twap_enabled": true,
    "max_age": 100
  },
  "164": {
    "label": "TWAP Orca MEAN/USDC",
    "oracle_type": "ScopeTwap",
    "twap_source": 163,
    "max_age": 120
  },
  "165": {
    "label": "Orca DFL/USDC",
    "oracle_mapping": "5eNSot4bzvf2YKhNVyBTzSnxFQPXruvCMFd1zsR6oXXu",
    "oracle_type": "OrcaWhirlpoolAtoB",
    "twap_enabled": true,
    "max_age": 100
  },
  "166": {
    "label": "TWAP Orca DFL/USDC",
    "oracle_type": "ScopeTwap",
    "twap_source": 165,
    "max_age": 120
  },
  "167": {
    "label": "Orca GP/USDC",
    "oracle_mapping": "9vNKzrrHAjqjuTGLjCBo9Ai4edMYgP9dsG4tFZ2hF251",
    "oracle_type": "OrcaWhirlpoolAtoB",
    "twap_enabled": true,
    "max_age": 100
  },
  "168": {
    "label": "TWAP Orca GP/USDC",
    "oracle_type": "ScopeTwap",
    "twap_source": 167,
    "max_age": 120
  },
  "169": {
    "label": "Orca GUAC/SOL",
    "oracle_mapping": "HrXPdUiPbzof3yPBb2wdB9ryhRSEe2hKhzpfpPMQbnRZ",
    "oracle_type": "OrcaWhirlpoolBtoA",
    "twap_enabled": true,
    "max_age": 100
  },
  "170": {
    "label": "TWAP Orca GUAC/SOL",
    "oracle_type": "ScopeTwap",
    "twap_source": 169,
    "max_age": 120
  },
  "171": {
    "label": "Orca USDY/USDC",
    "oracle_mapping": "7riFsDxbskTqDtCSjev2jN9hyAJqeKmbWqgfiWD6ikUC",
    "oracle_type": "OrcaWhirlpoolAtoB",
    "twap_enabled": true,
    "max_age": 100
  },
  "172": {
    "label": "TWAP Orca USDY/USDC",
    "oracle_type": "ScopeTwap",
    "twap_source": 171,
    "max_age": 120
  },
  "173": {
    "label": "EURC/USD",
    "oracle_mapping": "91Sfpm86H7ZgngdGfAiVJTNbg42CXBPiurruf29kinMh",
    "oracle_type": "Pyth",
    "max_age": 200
  },
  "174": {
    "label": "EMA EURC/USD",
    "oracle_mapping": "91Sfpm86H7ZgngdGfAiVJTNbg42CXBPiurruf29kinMh",
    "oracle_type": "PythEMA",
    "max_age": 250
  },
  "175": {
    "label": "Orca GECKO/SOL",
    "oracle_mapping": "3WVwMPzsmq5t2cLUPMQ3gSf3GV6PnDu8u5CLVu4hqCpc",
    "oracle_type": "OrcaWhirlpoolBtoA",
    "twap_enabled": true,
    "max_age": 100
  },
  "176": {
    "label": "TWAP Orca GECKO/SOL",
    "oracle_type": "ScopeTwap",
    "twap_source": 175,
    "max_age": 120
  },
  "177": {
    "label": "Orca DARK/USDC",
    "oracle_mapping": "HCX8iPJoRSx5Mcj1237NzcefTSdUc3WknbaA3xPXdSCv",
    "oracle_type": "OrcaWhirlpoolBtoA",
    "twap_enabled": true,
    "max_age": 100
  },
  "178": {
    "label": "TWAP Orca DARK/USDC",
    "oracle_type": "ScopeTwap",
    "twap_source": 177,
    "max_age": 120
  },
  "179": {
    "label": "Orca ISC/USDC",
    "oracle_mapping": "2CdgwT798DG4WE6hp4PHGTG2HR5LMpyGbJNudsjdTJyw",
    "oracle_type": "OrcaWhirlpoolBtoA",
    "twap_enabled": true,
    "max_age": 100
  },
  "180": {
    "label": "TWAP Orca ISC/USDC",
    "oracle_type": "ScopeTwap",
    "twap_source": 179,
    "max_age": 120
  },
  "181": {
    "label": "Orca MPLX/USDC",
    "oracle_mapping": "8nJ76wCnqDK7REWwforxhDmvaF8bw8TPrGUwW3UNEeGk",
    "oracle_type": "OrcaWhirlpoolAtoB",
    "twap_enabled": true,
    "max_age": 100
  },
  "182": {
    "label": "TWAP Orca MPLX/USDC",
    "oracle_type": "ScopeTwap",
    "twap_source": 181,
    "max_age": 120
  },
  "183": {
    "label": "Orca POLIS/SOL",
    "oracle_mapping": "DB7VtRPVePiVF513NKs2cb9QnEBWJZQRXap4TnWLd5xF",
    "oracle_type": "OrcaWhirlpoolBtoA",
    "twap_enabled": true,
    "max_age": 100
  },
  "184": {
    "label": "TWAP Orca POLIS/SOL",
    "oracle_type": "ScopeTwap",
    "twap_source": 183,
    "max_age": 120
  },
  "185": {
    "label": "Orca ATLAS/SOL",
    "oracle_mapping": "23YhpF9dECKeK3LPQRGFRcMXXsXXeMwWWutxSvKWZaBF",
    "oracle_type": "OrcaWhirlpoolBtoA",
    "twap_enabled": true,
    "max_age": 100
  },
  "186": {
    "label": "TWAP Orca ATLAS/SOL",
    "oracle_type": "ScopeTwap",
    "twap_source": 185,
    "max_age": 120
  },
  "187": {
    "label": "Orca SCS/USDC",
    "oracle_mapping": "CEugAvp44myhqUqtTyUjAVejDesrThC9gBpgGYUQR8Zg",
    "oracle_type": "OrcaWhirlpoolAtoB",
    "twap_enabled": true,
    "max_age": 100
  },
  "188": {
    "label": "TWAP Orca SCS/USDC",
    "oracle_type": "ScopeTwap",
    "twap_source": 187,
    "max_age": 120
  },
  "189": {
    "label": "Orca GENE/USDC",
    "oracle_mapping": "9zv68rRmRRadbR4XMqAjKWhJxqN3FtcyTxYFT1kpASTh",
    "oracle_type": "OrcaWhirlpoolBtoA",
    "twap_enabled": true,
    "max_age": 100
  },
  "190": {
    "label": "TWAP Orca GENE/USDC",
    "oracle_type": "ScopeTwap",
    "twap_source": 189,
    "max_age": 120
  },
  "191": {
    "label": "Orca PEEP/SOL",
    "oracle_mapping": "GRFBvVKGsCDuMKgz69Ei9vrgcYZPEEUGCUf9KqVohh3C",
    "oracle_type": "OrcaWhirlpoolBtoA",
    "twap_enabled": true,
    "max_age": 100
  },
  "192": {
    "label": "TWAP Orca PEEP/SOL",
    "oracle_type": "ScopeTwap",
    "twap_source": 191,
    "max_age": 120
  },
  "193": {
    "label": "Orca STYLE/USDC",
    "oracle_mapping": "H56ozc2bsg1EY3kLBLvfZwpgubCYJm7DPwtnoy9FVPhv",
    "oracle_type": "OrcaWhirlpoolAtoB",
    "twap_enabled": true,
    "max_age": 100
  },
  "194": {
    "label": "TWAP Orca STYLE/USDC",
    "oracle_type": "ScopeTwap",
    "twap_source": 193,
    "max_age": 120
  },
  "195": {
    "label": "Raydium FM/USDC",
    "oracle_mapping": "42zniwnoaprv1NymKemssTdUFhsjxRLoGiGNjhZ8HMMB",
    "oracle_type": "RaydiumAmmV3BtoA",
    "twap_enabled": true,
    "max_age": 100
  },
  "196": {
    "label": "TWAP Raydium FM/USDC",
    "oracle_type": "ScopeTwap",
    "twap_source": 195,
    "max_age": 120
  },
  "197": {
    "label": "TWAP LDO/USD",
    "oracle_mapping": "ELrhqYY3WjLRnLwWt3u7sMykNc87EScEAsyCyrDDSAXv",
    "oracle_type": "PythEMA",
    "max_age": 200
  },
  "198": {
    "label": "TWAP HBB/USD",
    "oracle_type": "ScopeTwap",
    "twap_source": 25,
    "max_age": 300
  },
  "199": {
    "label": "Orca AURY/USDC",
    "oracle_mapping": "Gr7WKYBqRLt7oUkjZ54LSbiUf8EgNWcj3ogtN8dKbfeb",
    "oracle_type": "OrcaWhirlpoolAtoB",
    "twap_enabled": true,
    "max_age": 100
  },
  "200": {
    "label": "TWAP Orca AURY/USDC",
    "oracle_type": "ScopeTwap",
    "twap_source": 199,
    "max_age": 120
  },
  "201": {
    "label": "TWAP ORCA/USD",
    "oracle_type": "ScopeTwap",
    "twap_source": 23,
    "max_age": 300
  },
  "202": {
    "label": "TWAP UXP/USD",
    "oracle_type": "ScopeTwap",
    "twap_source": 49,
    "max_age": 300
  },
  "203": {
    "label": "Orca CHONKY/USDC",
    "oracle_mapping": "C5wdmudkJgTHiY7WF7MtygqB6GC3Mc7o8879Qe8sVk1j",
    "oracle_type": "OrcaWhirlpoolBtoA",
    "twap_enabled": true,
    "max_age": 100
  },
  "204": {
    "label": "TWAP Orca CHONKY/USDC",
    "oracle_type": "ScopeTwap",
    "twap_source": 203,
    "max_age": 120
  },
  "205": {
    "label": "Orca DRAKO/USDC",
    "oracle_mapping": "5VCkWAwA2FRpmPfmbmtxQo7Jm7BojTUGCz8Yoryp7v8K",
    "oracle_type": "OrcaWhirlpoolAtoB",
    "twap_enabled": true,
    "max_age": 100
  },
  "206": {
    "label": "TWAP Orca DRAKO/USDC",
    "oracle_type": "ScopeTwap",
    "twap_source": 205,
    "max_age": 120
  },
  "207": {
    "label": "Orca POPCAT/SOL",
    "oracle_mapping": "53nb67RHfUyfFD8BYUQrnx1A5Ro69aw14bYEaKQzzCed",
    "oracle_type": "OrcaWhirlpoolBtoA",
    "twap_enabled": true,
    "max_age": 100
  },
  "208": {
    "label": "TWAP Orca POPCAT/SOL",
    "oracle_type": "ScopeTwap",
    "twap_source": 207,
    "max_age": 120
  },
  "209": {
    "label": "Orca ANALOS/SOL",
    "oracle_mapping": "6R4nufKnpC8bHH9LridGS2UwpyK1cxgdiKBZtDorGqEn",
    "oracle_type": "OrcaWhirlpoolBtoA",
    "twap_enabled": true,
    "max_age": 100
  },
  "210": {
    "label": "TWAP Orca ANALOS/SOL",
    "oracle_type": "ScopeTwap",
    "twap_source": 209,
    "max_age": 120
  },
  "211": {
    "label": "Orca MYRO/USDC",
    "oracle_mapping": "E3aNeeseQLJEe1QavbqVRhESb87YCc9rxLJshQ6dAhSC",
    "oracle_type": "OrcaWhirlpoolBtoA",
    "twap_enabled": true,
    "max_age": 100
  },
  "212": {
    "label": "TWAP Orca MYRO/USDC",
    "oracle_type": "ScopeTwap",
    "twap_source": 211,
    "max_age": 120
  },
  "213": {
    "label": "Orca USEDCAR/SOL",
    "oracle_mapping": "yur7Z5VNg4m9oXXCj7Z5dmh7Xk857aaV4Cs7zG1YXMD",
    "oracle_type": "OrcaWhirlpoolBtoA",
    "twap_enabled": true,
    "max_age": 100
  },
  "214": {
    "label": "TWAP Orca USEDCAR/SOL",
    "oracle_type": "ScopeTwap",
    "twap_source": 213,
    "max_age": 120
  },
  "215": {
    "label": "Orca JLP/USDC",
    "oracle_mapping": "8Z8uy3xqUZqvpJ9QvJz7muz5aosL2VjGfJcEA99JK364",
    "oracle_type": "OrcaWhirlpoolAtoB",
    "twap_enabled": true,
    "max_age": 100
  },
  "216": {
    "label": "TWAP Orca JLP/USDC",
    "oracle_type": "ScopeTwap",
    "twap_source": 213,
    "max_age": 120
  },
  "217": {
    "label": "Orca MASH/SOL",
    "oracle_mapping": "3ucQuo7HgbzsKSPK4LYzkFrkxtqArMwqMUr2wBzbYNem",
    "oracle_type": "OrcaWhirlpoolBtoA",
    "twap_enabled": true,
    "max_age": 100
  },
  "218": {
    "label": "Orca HONEY/SOL",
    "oracle_mapping": "3Ka5N5hsufUVdVbxAJJYcSk7Rkm8Mdvc7DfxVDD2oXaw",
    "oracle_type": "OrcaWhirlpoolBtoA",
    "twap_enabled": true,
    "max_age": 100
  },
  "219": {
    "label": "Raydium ONE/SOL",
    "oracle_mapping": "47r1hePnTwLoAKkygWDowWnzrMbZPAfuvcGSnXtViGKr",
    "oracle_type": "RaydiumAmmV3BtoA",
    "twap_enabled": true,
    "max_age": 100
  },
  "220": {
    "label": "TWAP Orca MASH/SOL",
    "oracle_type": "ScopeTwap",
    "twap_source": 217,
    "max_age": 120
  },
  "221": {
    "label": "TWAP Orca HONEY/SOL",
    "oracle_type": "ScopeTwap",
    "twap_source": 218,
    "max_age": 120
  },
  "222": {
    "label": "TWAP Raydium ONE/SOL",
    "oracle_type": "ScopeTwap",
    "twap_source": 219,
    "max_age": 120
  },
  "223": {
    "label": "Orca LFG/SOL",
    "oracle_mapping": "Fq7jPefUJ4Z4exE7QsBzrWK7cfqxKW8XazNwQ5akGwBz",
    "oracle_type": "OrcaWhirlpoolAtoB",
    "twap_enabled": true,
    "max_age": 100
  },
  "224": {
    "label": "Orca BOZO/SOL",
    "oracle_mapping": "GagmJm9oqc9WajR8FYTD3y19K5puqz8U7e4dhhpfFTxU",
    "oracle_type": "OrcaWhirlpoolBtoA",
    "twap_enabled": true,
    "max_age": 100
  },
  "225": {
    "label": "Orca SILLY/SOL",
    "oracle_mapping": "369QdoDGUhHU2FzNNBcnk8BztwTYtKAo1fAKNvFoW5BE",
    "oracle_type": "OrcaWhirlpoolBtoA",
    "twap_enabled": true,
    "max_age": 100
  },
  "226": {
    "label": "Orca HXD/SOL",
    "oracle_mapping": "BGYVXtEdycaWHQRSJcxenyUEzbUsb2M9NDDW63g5nJJR",
    "oracle_type": "OrcaWhirlpoolBtoA",
    "twap_enabled": true,
    "max_age": 100
  },
  "227": {
    "label": "Orca MASH/SOL",
    "oracle_mapping": "3ucQuo7HgbzsKSPK4LYzkFrkxtqArMwqMUr2wBzbYNem",
    "oracle_type": "OrcaWhirlpoolBtoA",
    "twap_enabled": true,
    "max_age": 100
  },
  "228": {
    "label": "Orca RKT/SOL",
    "oracle_mapping": "DEzY7sLa3aCmXbqZ71j1mSXirGP8HNEir5YGx1R8Sgnq",
    "oracle_type": "OrcaWhirlpoolAtoB",
    "twap_enabled": true,
    "max_age": 100
  },
  "229": {
    "label": "Orca VC/SOL",
    "oracle_mapping": "AynRd6f9Cg3z21oQ2YTAjXpQ4WvfKUqQs3x15izs4DL5",
    "oracle_type": "OrcaWhirlpoolBtoA",
    "twap_enabled": true,
    "max_age": 100
  },
  "230": {
    "label": "Orca SPDR/SOL",
    "oracle_mapping": "2PtMUYFXNfs8uKPCL1cMUXWt6qWDp5ysUtXkv2MXABJ1",
    "oracle_type": "OrcaWhirlpoolBtoA",
    "twap_enabled": true,
    "max_age": 100
  },
  "231": {
    "label": "Orca GMT/USDC",
    "oracle_mapping": "7PNQ9rfSGCbCC3XTeL6CwwAzevqQGvKXeXMxP2TjS7rM",
    "oracle_type": "OrcaWhirlpoolAtoB",
    "twap_enabled": true,
    "max_age": 100
  },
  "232": {
    "label": "Orca PELF/SOL",
    "oracle_mapping": "jRsfvGhkuk9kB3wbtUQW84UBE3bKVqPRqPxy8MkfqtL",
    "oracle_type": "OrcaWhirlpoolBtoA",
    "twap_enabled": true,
    "max_age": 100
  },
  "233": {
    "label": "TWAP Orca LFG/SOL",
    "oracle_type": "ScopeTwap",
    "twap_source": 223,
    "max_age": 120
  },
  "234": {
    "label": "TWAP Orca BOZO/SOL",
    "oracle_type": "ScopeTwap",
    "twap_source": 224,
    "max_age": 120
  },
  "235": {
    "label": "TWAP Orca SILLY/SOL",
    "oracle_type": "ScopeTwap",
    "twap_source": 225,
    "max_age": 120
  },
  "236": {
    "label": "TWAP Orca HXD/SOL",
    "oracle_type": "ScopeTwap",
    "twap_source": 226,
    "max_age": 120
  },
  "237": {
    "label": "TWAP Orca MASH/SOL",
    "oracle_type": "ScopeTwap",
    "twap_source": 227,
    "max_age": 120
  },
  "238": {
    "label": "TWAP Orca RKT/SOL",
    "oracle_type": "ScopeTwap",
    "twap_source": 228,
    "max_age": 120
  },
  "239": {
    "label": "TWAP Orca VC/SOL",
    "oracle_type": "ScopeTwap",
    "twap_source": 229,
    "max_age": 120
  },
  "240": {
    "label": "TWAP Orca SPDR/SOL",
    "oracle_type": "ScopeTwap",
    "twap_source": 230,
    "max_age": 120
  },
  "241": {
    "label": "TWAP Orca GMT/USDC",
    "oracle_type": "ScopeTwap",
    "twap_source": 231,
    "max_age": 120
  },
  "242": {
    "label": "TWAP Orca PELF/SOL",
    "oracle_type": "ScopeTwap",
    "twap_source": 232,
    "max_age": 120
  },
<<<<<<< HEAD
  "243": {
    "label": "Orca PUFF/SOL",
    "oracle_mapping": "EAgFY6UpStiVfDrwtAc2WrHa7G6fuH9eWN8WJQGPzWLX",
    "oracle_type": "OrcaWhirlpoolBtoA",
    "twap_enabled": true,
    "max_age": 100
  },
  "244": {
    "label": "Orca UPSIDEDOWNCAT/SOL",
    "oracle_mapping": "3z8cAeLRKZJV8Kh4zLLTJm5EP4Z3T2rg23Py9HUcsEUp",
    "oracle_type": "OrcaWhirlpoolBtoA",
    "twap_enabled": true,
    "max_age": 100
  },
  "245": {
    "label": "TWAP Orca PUFF/SOL",
    "oracle_type": "ScopeTwap",
    "twap_source": 243,
    "max_age": 120
  },
  "246": {
    "label": "TWAP Orca UPSIDEDOWNCAT/SOL",
    "oracle_type": "ScopeTwap",
    "twap_source": 244,
    "max_age": 120
  },
  "247": {
    "label": "Orca OVOL/SOL",
    "oracle_mapping": "ECk1LzMZmurh49Jvho4EgpERzY65P4heSGjJdZuwzQpZ",
    "oracle_type": "OrcaWhirlpoolBtoA",
    "twap_enabled": true,
    "max_age": 100
  },
  "248": {
    "label": "Orca CLAY/SOL",
    "oracle_mapping": "CcvZEe9EDGN7DEudGSKvkfVHcoTWZ9gwHFx5s6iJVmMP",
    "oracle_type": "OrcaWhirlpoolBtoA",
    "twap_enabled": true,
    "max_age": 100
  },
  "249": {
    "label": "Orca MADx/SOL",
    "oracle_mapping": "uZqSzWdR67vCmM2CUQU23psHzorZzi7hJ3FzgFhgczk",
    "oracle_type": "OrcaWhirlpoolBtoA",
    "twap_enabled": true,
    "max_age": 100
  },
  "250": {
    "label": "TWAP Orca OVOL/SOL",
    "oracle_type": "ScopeTwap",
    "twap_source": 247,
    "max_age": 120
  },
  "251": {
    "label": "TWAP Orca CLAY/SOL",
    "oracle_type": "ScopeTwap",
    "twap_source": 248,
    "max_age": 120
  },
  "252": {
    "label": "TWAP Orca MADx/SOL",
    "oracle_type": "ScopeTwap",
    "twap_source": 249,
=======
  "253": {
    "label": "Orca mockJUP/SOL",
    "oracle_mapping": "GVjewjrhuFScWut5bq9kpyReiKb7cemCpLCZzi3HCbwE",
    "oracle_type": "OrcaWhirlpoolAtoB",
    "twap_enabled": true,
    "max_age": 100
  },
  "254": {
    "label": "TWAP Orca mockJUP/SOL",
    "oracle_type": "ScopeTwap",
    "twap_source": 253,
>>>>>>> 59e8cf31
    "max_age": 120
  }
}<|MERGE_RESOLUTION|>--- conflicted
+++ resolved
@@ -1350,7 +1350,6 @@
     "twap_source": 232,
     "max_age": 120
   },
-<<<<<<< HEAD
   "243": {
     "label": "Orca PUFF/SOL",
     "oracle_mapping": "EAgFY6UpStiVfDrwtAc2WrHa7G6fuH9eWN8WJQGPzWLX",
@@ -1414,7 +1413,8 @@
     "label": "TWAP Orca MADx/SOL",
     "oracle_type": "ScopeTwap",
     "twap_source": 249,
-=======
+    "max_age": 120
+  },
   "253": {
     "label": "Orca mockJUP/SOL",
     "oracle_mapping": "GVjewjrhuFScWut5bq9kpyReiKb7cemCpLCZzi3HCbwE",
@@ -1426,7 +1426,6 @@
     "label": "TWAP Orca mockJUP/SOL",
     "oracle_type": "ScopeTwap",
     "twap_source": 253,
->>>>>>> 59e8cf31
     "max_age": 120
   }
 }