--- conflicted
+++ resolved
@@ -220,15 +220,33 @@
     "max_age": 300
   },
   "41": {
-<<<<<<< HEAD
+    "label": "DUST/USD",
+    "oracle_mapping": "C5tuUPi7xJHBHZGZX6wWYf1Svm6jtTVwYrYrBCiEVejK",
+    "oracle_type": "SwitchboardV2",
+    "max_age": 300
+  },
+  "42": {
     "label": "kUSDH-USDC_Orca/USD",
     "oracle_mapping": "Cfuy5T6osdazUeLego5LFycBQebm9PP3H7VNdCndXXEN",
     "oracle_type": "KToken",
-=======
-    "label": "DUST/USD",
-    "oracle_mapping": "C5tuUPi7xJHBHZGZX6wWYf1Svm6jtTVwYrYrBCiEVejK",
-    "oracle_type": "SwitchboardV2",
->>>>>>> 666a96fb
+    "max_age": 300
+  },
+  "43": {
+    "label": "kSOL-STSOL_Orca/USD",
+    "oracle_mapping": "ByXB4xCxVhmUEmQj3Ut7byZ1Hbva1zhKjaVcv3jBMN7E",
+    "oracle_type": "KToken",
+    "max_age": 300
+  },
+  "44": {
+    "label": "kUSDC-USDT_Orca/USD",
+    "oracle_mapping": "98kNMp1aqWoYAaUU8m5REBAYVwhFb4aX9yoSpgq8kUFu",
+    "oracle_type": "KToken",
+    "max_age": 300
+  },
+  "45": {
+    "label": "kUSH-USDC_Orca/USD",
+    "oracle_mapping": "FshxiQWH1kTya19d186VyCSLT8PAVKn6wpVU4wP26S2M",
+    "oracle_type": "KToken",
     "max_age": 300
   }
 }