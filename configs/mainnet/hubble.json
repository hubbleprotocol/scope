--- conflicted
+++ resolved
@@ -1,84 +1,4 @@
 [
-<<<<<<< HEAD
-    [
-        0,
-        {
-            "token_pair": "SOL/USD",
-            "oracle_mapping": "H6ARHf6YXhGYeQfUzQNGk6rDNnLBQKrenN712K4AQJEG"
-        }
-    ],
-    [
-        1,
-        {
-            "token_pair": "ETH/USD",
-            "oracle_mapping": "JBu1AL4obBcCMqKBBxhpWCNUt136ijcuMZLFvTP7iWdB"
-        }
-    ],
-    [
-        2,
-        {
-            "token_pair": "BTC/USD",
-            "oracle_mapping": "GVXRSBjFk6e6J3NbVPXohDJetcTjaeeuykUpbQF8UoMU"
-        }
-    ],
-    [
-        3,
-        {
-            "token_pair": "SRM/USD",
-            "oracle_mapping": "3NBReDRTLKMQEKiLD5tGcx4kXbTf88b7f2xLS9UuGjym"
-        }
-    ],
-    [
-        4,
-        {
-            "token_pair": "RAY/USD",
-            "oracle_mapping": "AnLf8tVYCM816gmBjiy8n53eXKKEDydT5piYjjQDPgTB"
-        }
-    ],
-    [
-        5,
-        {
-            "token_pair": "FTT/USD",
-            "oracle_mapping": "8JPJJkmDScpcNmBRKGZuPuG2GYAveQgP3t5gFuMymwvF"
-        }
-    ],
-    [
-        6,
-        {
-            "token_pair": "MSOL/USD",
-            "oracle_mapping": "E4v1BBgoso9s64TQvmyownAVJbhbEPGyzA3qn4n46qj9"
-        }
-    ],
-    [
-        7,
-        {
-            "token_pair": "UST/USD",
-            "oracle_mapping": "H8DvrfSaRfUyP1Ytse1exGf7VSinLWtmKNNaBhA4as9P"
-        }
-    ],
-    [
-        8,
-        {
-            "token_pair": "BNB/USD",
-            "oracle_mapping": "4CkQJBxhU8EZ2UjhigbtdaPbpTe6mqf811fipYBFbSYN"
-        }
-    ],
-    [
-        9,
-        {
-            "token_pair": "AVAX/USD",
-            "oracle_mapping": "Ax9ujW5B9oqcv59N8m6f1BpTBq2rGeGaBcpKjC5UYsXU"
-        }
-    ],
-    [
-        10,
-        {
-          "token_pair": "UST/stSolUST",
-          "oracle_mapping": "53bbgS6eK2iBL4iKv8C3tzCLwtoidyssCmosV2ESTXAs",
-          "price_type": "YiToken"
-        }
-      ]
-=======
   [
     0,
     {
@@ -153,7 +73,7 @@
     10,
     {
       "token_pair": "UST/stSolUST",
-      "oracle_mapping": "",
+      "oracle_mapping": "53bbgS6eK2iBL4iKv8C3tzCLwtoidyssCmosV2ESTXAs",
       "price_type": "YiToken"
     }
   ],
@@ -180,14 +100,5 @@
       "oracle_mapping": "9LNYQZLJG5DAyeACCTzBFG6H3sDhehP5xtYLdhrZtQkA",
       "price_type": "SwitchboardV2"
     }
-  ],
-  [
-    14,
-    {
-      "token_pair": "UST/USDswitchboardV1",
-      "oracle_mapping": "8o8gN6VnW45R8pPfQzUJUwJi2adFmsWwfGcFNmicWt61",
-      "price_type": "SwitchboardV1"
-    }
   ]
->>>>>>> 605fd7e7
 ]